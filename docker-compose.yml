---
version: "3.8"

services:
  foundry:
    image: felddy/foundryvtt:release
    hostname: my_foundry_host
    init: true
    restart: "no"
    volumes:
      - type: bind
        source: ./data
        target: /data
    environment:
      - FOUNDRY_PASSWORD=<your_password>
      - FOUNDRY_USERNAME=<your_username>
      - FOUNDRY_ADMIN_KEY=atropos
      # - CONTAINER_CACHE=/data/container_cache
      # - CONTAINER_PATCHES=/data/container_patches
      # - CONTAINER_PATCH_URLS=
      #   https://raw.githubusercontent.com/felddy/...
      #   https://raw.githubusercontent.com/felddy/...
      # - CONTAINER_PRESERVE_CONFIG=false
      # - CONTAINER_VERBOSE=true
      # - FOUNDRY_AWS_CONFIG=
      # - FOUNDRY_GID=foundry
      # - FOUNDRY_HOSTNAME=
      # - FOUNDRY_LANGUAGE=
      # - FOUNDRY_LICENSE_KEY=
      # - FOUNDRY_MINIFY_STATIC_FILES=
      # - FOUNDRY_PROXY_PORT=
      # - FOUNDRY_PROXY_SSL=false
      # - FOUNDRY_RELEASE_URL=
      # - FOUNDRY_ROUTE_PREFIX=
      # - FOUNDRY_SSL_CERT=
      # - FOUNDRY_SSL_KEY=
      # - |
      #   FOUNDRY_TURN_CONFIGS=[{
      #   "url": "turn:example.com:3478",
      #   "urls": ["turn:example.com:3478", "turns:example.com:5349"],
      #   "username": "my username",
      #   "credential": "my password"
      #   }]
      # - FOUNDRY_UID=foundry
      # - FOUNDRY_UPNP=false
<<<<<<< HEAD
      # - FOUNDRY_VERSION=0.7.2
=======
      # - FOUNDRY_VERSION=0.7.9
>>>>>>> d49ea816
      # - FOUNDRY_WORLD=
      # - TIMEZONE=US/Eastern
    ports:
      - target: "30000"
        published: "30000"
        protocol: tcp
        mode: host<|MERGE_RESOLUTION|>--- conflicted
+++ resolved
@@ -43,11 +43,7 @@
       #   }]
       # - FOUNDRY_UID=foundry
       # - FOUNDRY_UPNP=false
-<<<<<<< HEAD
-      # - FOUNDRY_VERSION=0.7.2
-=======
       # - FOUNDRY_VERSION=0.7.9
->>>>>>> d49ea816
       # - FOUNDRY_WORLD=
       # - TIMEZONE=US/Eastern
     ports:
