--- conflicted
+++ resolved
@@ -44,12 +44,8 @@
       #   }]
       # - FOUNDRY_UID=foundry
       # - FOUNDRY_UPNP=false
-<<<<<<< HEAD
-      # - FOUNDRY_VERSION=0.7.4
-=======
       # - FOUNDRY_UPNP_LEASE_DURATION=
       # - FOUNDRY_VERSION=0.8.2
->>>>>>> 0a81185a
       # - FOUNDRY_WORLD=
       # - TIMEZONE=US/Eastern
     ports:
