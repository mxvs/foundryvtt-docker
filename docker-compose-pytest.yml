---
version: "3.8"

# This docker-compose file is used to build and test the container with pytest
services:
  foundry:
    # Run the container normally
<<<<<<< HEAD
    image: felddy/foundryvtt:0.7.2
=======
    image: felddy/foundryvtt:latest
>>>>>>> 273870ea
    hostname: felddy_foundryvtt
    init: true
    restart: "no"
    volumes:
      - type: bind
        source: ./data
        target: /data
    environment:
      - CONTAINER_VERBOSE=true
      - FOUNDRY_ADMIN_KEY=atropos
      - FOUNDRY_GID=foundry
      - FOUNDRY_PASSWORD  # pass through
      - FOUNDRY_UID=foundry
      - FOUNDRY_USERNAME  # pass through
      - TIMEZONE=US/Eastern
    ports:
      - target: "30000"
        published: "30001"
        protocol: tcp
        mode: host

  foundry-version:
    # Run the container to collect version information
<<<<<<< HEAD
    image: felddy/foundryvtt:0.7.2
=======
    image: felddy/foundryvtt:latest
>>>>>>> 273870ea
    init: true
    restart: "no"
    command: --version<|MERGE_RESOLUTION|>--- conflicted
+++ resolved
@@ -5,11 +5,7 @@
 services:
   foundry:
     # Run the container normally
-<<<<<<< HEAD
-    image: felddy/foundryvtt:0.7.2
-=======
     image: felddy/foundryvtt:latest
->>>>>>> 273870ea
     hostname: felddy_foundryvtt
     init: true
     restart: "no"
@@ -33,11 +29,7 @@
 
   foundry-version:
     # Run the container to collect version information
-<<<<<<< HEAD
-    image: felddy/foundryvtt:0.7.2
-=======
     image: felddy/foundryvtt:latest
->>>>>>> 273870ea
     init: true
     restart: "no"
     command: --version