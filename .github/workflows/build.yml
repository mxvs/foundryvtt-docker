--- conflicted
+++ resolved
@@ -71,11 +71,7 @@
           version=${{ steps.get_ver.outputs.version }}
           docker save $IMAGE_NAME:$version | gzip > dist/image.tar.gz
       - name: Upload artifacts
-<<<<<<< HEAD
-        uses: actions/upload-artifact@v2.2.0
-=======
         uses: actions/upload-artifact@v2
->>>>>>> c5aba87b
         with:
           name: dist-normal
           path: dist
@@ -173,13 +169,8 @@
       - name: Download docker image artifact
         uses: actions/download-artifact@v2.0.5
         with:
-<<<<<<< HEAD
           name: dist-pre-install
           path: dist-pre-install
-=======
-          name: dist
-          path: dist
->>>>>>> c5aba87b
       - name: Load docker image
         run: docker load < dist-pre-install/image.tar.gz
       - name: Set data directory permissions
