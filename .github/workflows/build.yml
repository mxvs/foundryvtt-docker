---

name: Build

on:
  push:
    branches:
<<<<<<< HEAD
      - '**'
=======
      - "**"
    tags:
      - "v*.*.*"
>>>>>>> 8de42e44
  pull_request:
  release:
    types: [edited, published]
  schedule:
<<<<<<< HEAD
    - cron: '0 10 * * *'  # everyday at 10am
  workflow_dispatch:
    inputs:
      dispatch-tag:
=======
    - cron: "0 10 * * *"  # everyday at 10am
  repository_dispatch:
    # Respond to rebuild requests. See: https://github.com/cisagov/action-apb/
    types: [apb]
  workflow_dispatch:
    inputs:
      remote-shell:
        description: "Debug with remote shell"
        required: true
        default: "false"
      image-tag:
>>>>>>> 8de42e44
        description: "Tag to apply to pushed images"
        required: true
        default: "dispatch"

permissions:
  actions: read
  contents: read

jobs:
  config:
    name: "Config"
    uses: ./.github/workflows/_config.yml

  metadata:
    name: "Metadata"
    needs: [config]
    uses: felddy/reusable-workflows/.github/workflows/docker-metadata.yml@develop
    with:
      image_name: ${{ needs.config.outputs.image_name }}

  foundry-secrets:
    name: "Foundry secrets"
    runs-on: ubuntu-latest
    steps:
<<<<<<< HEAD
      - name: Check foundry.com credentials
        run: |
          return_code=0
          if [ -z "${{ secrets.FOUNDRY_USERNAME }}" ]; then
            echo "::warning::Set the FOUNDRY_USERNAME secret."
            return_code=1
          fi
          if [ -z "${{ secrets.FOUNDRY_PASSWORD }}" ]; then
            echo "::warning::Set the FOUNDRY_PASSWORD secret."
            return_code=1
          fi
          exit $return_code

  docker-secrets:
    name: "Docker secrets"
=======
      - id: setup-env
        uses: cisagov/setup-env-github-action@develop
      - uses: actions/checkout@v3
      - id: setup-python
        uses: actions/setup-python@v4
        with:
          python-version: "3.10"
      # We need the Go version and Go cache location for the actions/cache step,
      # so the Go installation must happen before that.
      - id: setup-go
        uses: actions/setup-go@v3
        with:
          go-version: "1.19"
      - name: Lookup Go cache directory
        id: go-cache
        run: |
          echo "dir=$(go env GOCACHE)" >> $GITHUB_OUTPUT
      - uses: actions/cache@v3
        env:
          BASE_CACHE_KEY: "${{ github.job }}-${{ runner.os }}-\
            py${{ steps.setup-python.outputs.python-version }}-\
            go${{ steps.setup-go.outputs.go-version }}-\
            packer${{ steps.setup-env.outputs.packer-version }}-\
            tf${{ steps.setup-env.outputs.terraform-version }}-"
        with:
          # Note that the .terraform directory IS NOT included in the
          # cache because if we were caching, then we would need to use
          # the `-upgrade=true` option. This option blindly pulls down the
          # latest modules and providers instead of checking to see if an
          # update is required. That behavior defeats the benefits of caching.
          # so there is no point in doing it for the .terraform directory.
          path: |
            ${{ env.PIP_CACHE_DIR }}
            ${{ env.PRE_COMMIT_CACHE_DIR }}
            ${{ env.CURL_CACHE_DIR }}
            ${{ steps.go-cache.outputs.dir }}
          key: "${{ env.BASE_CACHE_KEY }}\
            ${{ hashFiles('**/requirements-test.txt') }}-\
            ${{ hashFiles('**/requirements.txt') }}-\
            ${{ hashFiles('**/.pre-commit-config.yaml') }}"
          restore-keys: |
            ${{ env.BASE_CACHE_KEY }}
      - name: Setup curl cache
        run: mkdir -p ${{ env.CURL_CACHE_DIR }}
      - name: Install Packer
        env:
          PACKER_VERSION: ${{ steps.setup-env.outputs.packer-version }}
        run: |
          PACKER_ZIP="packer_${PACKER_VERSION}_linux_amd64.zip"
          curl --output ${{ env.CURL_CACHE_DIR }}/"${PACKER_ZIP}" \
            --time-cond ${{ env.CURL_CACHE_DIR }}/"${PACKER_ZIP}" \
            --location \
            "https://releases.hashicorp.com/packer/${PACKER_VERSION}/${PACKER_ZIP}"
          sudo unzip -d /opt/packer \
            ${{ env.CURL_CACHE_DIR }}/"${PACKER_ZIP}"
          sudo mv /usr/local/bin/packer /usr/local/bin/packer-default
          sudo ln -s /opt/packer/packer /usr/local/bin/packer
      - uses: hashicorp/setup-terraform@v2
        with:
          terraform_version: ${{ steps.setup-env.outputs.terraform-version }}
      - name: Install shfmt
        env:
          PACKAGE_URL: mvdan.cc/sh/v3/cmd/shfmt
          PACKAGE_VERSION: ${{ steps.setup-env.outputs.shfmt-version }}
        run: go install ${PACKAGE_URL}@${PACKAGE_VERSION}
      - name: Install Terraform-docs
        env:
          PACKAGE_URL: github.com/terraform-docs/terraform-docs
          PACKAGE_VERSION: ${{ steps.setup-env.outputs.terraform-docs-version }}
        run: go install ${PACKAGE_URL}@${PACKAGE_VERSION}
      - name: Install dependencies
        run: |
          python -m pip install --upgrade pip
          pip install --upgrade --requirement requirements-test.txt
      - name: Set up pre-commit hook environments
        run: pre-commit install-hooks
      - name: Run pre-commit on all files
        run: pre-commit run --all-files
      - name: Setup tmate debug session
        uses: mxschmitt/action-tmate@v3
        if: env.RUN_TMATE
  prepare:
    # Calculates and publishes outputs that are used by other jobs.
    #
    # Outputs:
    #   created:
    #     The current date-time in RFC3339 format.
    #   repometa:
    #     The json metadata describing this repository.
    #   source_version:
    #     The source version as reported by the `bump_version.sh show` command.
    #   tags:
    #     A comma separated list of Docker tags to be applied to the images on
    #     Docker Hub.  The tags will vary depending on:
    #     - The event that triggered the build.
    #     - The branch the build is based upon.
    #     - The git tag the build is based upon.
    #
    #     When a build is based on a git tag of the form `v*.*.*` the image will
    #     be tagged on Docker Hub with multiple levels of version specificity.
    #     For example, a git tag of `v1.2.3+a` will generate Docker tags of
    #     `:1.2.3_a`, `:1.2.3`, `:1.2`, `:1`, and `:latest`.
    #
    #     Builds targeting the default branch will be tagged with `:edge`.
    #
    #     Builds from other branches will be tagged with the branch name. Solidi
    #     (`/` characters - commonly known as slashes) in branch names are
    #     replaced with hyphen-minuses (`-` characters) in the Docker tag.  For
    #     more information about the solidus see these links:
    #       * https://www.compart.com/en/unicode/U+002F
    #       * https://en.wikipedia.org/wiki/Slash_(punctuation)#Encoding
    #
    #     Builds triggered by a push event are tagged with a short hash in the
    #     form: sha-12345678
    #
    #     Builds triggered by a pull request are tagged with the pull request
    #     number in the form pr-123.
    #
    #     Builds triggered using the GitHub GUI (workflow_dispatch) are tagged
    #     with the value specified by the user.
    #
    #     Scheduled builds are tagged with `:nightly`.
    name: "Prepare build variables"
>>>>>>> 8de42e44
    runs-on: ubuntu-latest
    steps:
<<<<<<< HEAD
      - name: Check docker.com credentials
=======
      - uses: actions/checkout@v3
      - name: Gather repository metadata
        id: repo
        uses: actions/github-script@v6
        with:
          script: |
            const repo = await github.rest.repos.get(context.repo)
            return repo.data
      - name: Calculate output values
        id: prep
>>>>>>> 8de42e44
        run: |
          return_code=0
          if [ -z "${{ secrets.DOCKER_USERNAME }}" ]; then
            echo "::warning::Set the DOCKER_USERNAME secret."
            return_code=1
          fi
          if [ -z "${{ secrets.DOCKER_PASSWORD }}" ]; then
            echo "::warning::Set the DOCKER_PASSWORD secret."
            return_code=1
          fi
<<<<<<< HEAD
          exit $return_code

  artifact-key:
    name: "Artifact key"
=======
          for i in ${TAGS//,/ }
          do
            TAGS="${TAGS},ghcr.io/${i}"
          done
          echo "created=$(date -u +'%Y-%m-%dT%H:%M:%SZ')" >> $GITHUB_OUTPUT
          echo "source_version=$(./bump_version.sh show)" >> $GITHUB_OUTPUT
          echo "tags=${TAGS}" >> $GITHUB_OUTPUT
          echo tags=${TAGS}
      - name: Setup tmate debug session
        uses: mxschmitt/action-tmate@v3
        if: github.event.inputs.remote-shell == 'true' || env.RUN_TMATE
  build:
    # Builds a single test image for the native platform.  This image is saved
    # as an artifact and loaded by the test job.
    name: "Build test image"
    runs-on: ubuntu-latest
    needs: [prepare]
    steps:
      - name: Checkout
        uses: actions/checkout@v3
      - name: Set up QEMU
        uses: docker/setup-qemu-action@v2
      - name: Set up Docker Buildx
        uses: docker/setup-buildx-action@v2
      - name: Cache Docker layers
        uses: actions/cache@v3
        env:
          BASE_CACHE_KEY: buildx-${{ runner.os }}-
        with:
          path: ${{ env.BUILDX_CACHE_DIR }}
          key: ${{ env.BASE_CACHE_KEY }}${{ github.sha }}
          restore-keys: |
            ${{ env.BASE_CACHE_KEY }}
      - name: Create dist directory
        run: mkdir -p dist
      - name: Build image
        id: docker_build
        uses: docker/build-push-action@v3
        with:
          build-args: |
            VERSION=${{ needs.prepare.outputs.source_version }}
          cache-from: type=local,src=${{ env.BUILDX_CACHE_DIR }}
          cache-to: type=local,dest=${{ env.BUILDX_CACHE_DIR }}
          context: .
          file: ./Dockerfile
          outputs: type=docker,dest=dist/image.tar
          tags: ${{ env.IMAGE_NAME }}:latest  # not to be pushed
          # For a list of pre-defined annotation keys and value types see:
          # https://github.com/opencontainers/image-spec/blob/master/annotations.md
          labels: "\
            org.opencontainers.image.created=${{
              needs.prepare.outputs.created }}

            org.opencontainers.image.description=${{
              fromJson(needs.prepare.outputs.repometa).description }}

            org.opencontainers.image.licenses=${{
              fromJson(needs.prepare.outputs.repometa).license.spdx_id }}

            org.opencontainers.image.revision=${{ github.sha }}

            org.opencontainers.image.source=${{
              fromJson(needs.prepare.outputs.repometa).clone_url }}

            org.opencontainers.image.title=${{
              fromJson(needs.prepare.outputs.repometa).name }}

            org.opencontainers.image.url=${{
              fromJson(needs.prepare.outputs.repometa).html_url }}

            org.opencontainers.image.version=${{
              needs.prepare.outputs.source_version }}"
      - name: Compress image
        run: gzip dist/image.tar
      - name: Upload artifacts
        uses: actions/upload-artifact@v3
        with:
          name: dist
          path: dist
      - name: Setup tmate debug session
        uses: mxschmitt/action-tmate@v3
        if: env.RUN_TMATE
  test:
    # Executes tests on the single-platform image created in the "build" job.
    name: "Test image"
>>>>>>> 8de42e44
    runs-on: ubuntu-latest
    steps:
<<<<<<< HEAD
      - name: Check artifact key
        run: |
          if [ -z "${{ secrets.ARTIFACT_KEY }}" ]; then
            echo "::warning::Set the ARTIFACT_KEY secret."
            exit 1
          fi
=======
      - uses: actions/checkout@v3
      - id: setup-python
        uses: actions/setup-python@v4
        with:
          python-version: "3.10"
      - name: Cache testing environments
        uses: actions/cache@v3
        env:
          BASE_CACHE_KEY: "${{ github.job }}-${{ runner.os }}-\
            py${{ steps.setup-python.outputs.python-version }}-"
        with:
          path: ${{ env.PIP_CACHE_DIR }}
          key: "${{ env.BASE_CACHE_KEY }}\
            ${{ hashFiles('**/requirements-test.txt') }}-\
            ${{ hashFiles('**/requirements.txt') }}"
          restore-keys: |
            ${{ env.BASE_CACHE_KEY }}
      - name: Install dependencies
        run: |
          python -m pip install --upgrade pip
          pip install --upgrade --requirement requirements-test.txt
      - name: Download docker image artifact
        uses: actions/download-artifact@v3
        with:
          name: dist
          path: dist
      - name: Load docker image
        run: docker load < dist/image.tar.gz
      - name: Run tests
        env:
          RELEASE_TAG: ${{ github.event.release.tag_name }}
        run: pytest --runslow
      - name: Setup tmate debug session
        uses: mxschmitt/action-tmate@v3
        if: env.RUN_TMATE
  build-push-all:
    # Builds the final set of images for each of the platforms listed in
    # PLATFORMS environment variable.  These images are tagged with the Docker
    # tags calculated in the "prepare" job and pushed to Docker Hub and the
    # GitHub Container Registry.  The contents of README.md are pushed as the
    # image's description to Docker Hub.  This job is skipped when the
    # triggering event is a pull request.
    name: "Build and push all platforms"
    runs-on: ubuntu-latest
    needs: [lint, prepare, test]
    if: github.event_name != 'pull_request'
    steps:
      - name: Login to Docker Hub
        uses: docker/login-action@v2
        with:
          username: ${{ secrets.DOCKER_USERNAME }}
          password: ${{ secrets.DOCKER_PASSWORD }}
      - name: Login to GitHub Container Registry
        uses: docker/login-action@v2
        with:
          registry: ghcr.io
          username: ${{ github.actor }}
          password: ${{ secrets.GITHUB_TOKEN }}
      - name: Checkout
        uses: actions/checkout@v3
      - name: Set up QEMU
        uses: docker/setup-qemu-action@v2
      - name: Set up Docker Buildx
        uses: docker/setup-buildx-action@v2
      - name: Cache Docker layers
        uses: actions/cache@v3
        env:
          BASE_CACHE_KEY: buildx-${{ runner.os }}-
        with:
          path: ${{ env.BUILDX_CACHE_DIR }}
          key: ${{ env.BASE_CACHE_KEY }}${{ github.sha }}
          restore-keys: |
            ${{ env.BASE_CACHE_KEY }}
      - name: Create cross-platform support Dockerfile-x
        run: ./buildx-dockerfile.sh
      - name: Build and push platform images to registries
        id: docker_build
        uses: docker/build-push-action@v3
        with:
          build-args: |
            VERSION=${{ needs.prepare.outputs.source_version }}
          cache-from: type=local,src=${{ env.BUILDX_CACHE_DIR }}
          cache-to: type=local,dest=${{ env.BUILDX_CACHE_DIR }}
          context: .
          file: ./Dockerfile-x
          platforms: ${{ env.PLATFORMS }}
          push: true
          tags: ${{ needs.prepare.outputs.tags }}
          # For a list of pre-defined annotation keys and value types see:
          # https://github.com/opencontainers/image-spec/blob/master/annotations.md
          labels: "\
            org.opencontainers.image.created=${{
              needs.prepare.outputs.created }}

            org.opencontainers.image.description=${{
              fromJson(needs.prepare.outputs.repometa).description }}

            org.opencontainers.image.licenses=${{
              fromJson(needs.prepare.outputs.repometa).license.spdx_id }}

            org.opencontainers.image.revision=${{ github.sha }}

            org.opencontainers.image.source=${{
              fromJson(needs.prepare.outputs.repometa).clone_url }}

            org.opencontainers.image.title=${{
              fromJson(needs.prepare.outputs.repometa).name }}

            org.opencontainers.image.url=${{
              fromJson(needs.prepare.outputs.repometa).html_url }}
>>>>>>> 8de42e44

  lint:
    name: "Lint"
    needs: [config]
    uses: felddy/reusable-workflows/.github/workflows/common-lint.yml@develop

  build-normal-test-image:
    name: "Build normal test image"
    needs:
      - config
      - lint
      - metadata
    uses: felddy/reusable-workflows/.github/workflows/docker-build-image.yml@develop
    with:
      artifact_name: ${{ needs.config.outputs.image_archive_artifact_name }}
      cache_from_scopes: ${{ needs.config.outputs.test_platform }}
      cache_to_scope: ${{ needs.config.outputs.test_platform }}
      image_archive_name_stem: ${{ needs.config.outputs.test_platform }}
      image_labels: ${{ needs.metadata.outputs.image_labels }}
      platforms: ${{ needs.config.outputs.test_platform }}
    secrets:
      build_args: |
        VERSION=${{ needs.metadata.outputs.source_version }}

  build-pre-installed-test-image:
    name: "Build pre-installed test image"
    needs:
      - artifact-key
      - config
      - foundry-secrets
      - lint
      - metadata
    uses: felddy/reusable-workflows/.github/workflows/docker-build-image.yml@develop
    with:
      artifact_name: ${{ needs.config.outputs.image_archive_artifact_name }}-pre-installed
      cache_from_scopes: ${{ needs.config.outputs.test_platform }}-pre-installed
      cache_to_scope: ${{ needs.config.outputs.test_platform }}-pre-installed
      image_archive_name_stem: ${{ needs.config.outputs.test_platform }}
      image_labels: ${{ needs.metadata.outputs.image_labels }}
      platforms: ${{ needs.config.outputs.test_platform }}
    secrets:
      image_archive_key: ${{ secrets.ARTIFACT_KEY }}
      build_args: |
        FOUNDRY_PASSWORD=${{ secrets.FOUNDRY_PASSWORD }}
        FOUNDRY_USERNAME=${{ secrets.FOUNDRY_USERNAME }}
        VERSION=${{ needs.metadata.outputs.source_version }}

# Since we need to pass the foundryvtt.com credentials to the tests, we can't
# use the standard reusable test workflow.  Instead, we'll use a modified
# version of the workflow that accepts the credential secrets and is stored in
# this repository.

  test-normal-image:
    name: "Test normal image"
    needs:
      - artifact-key
      - build-normal-test-image
      - config
      - foundry-secrets
    uses: ./.github/workflows/docker-pytest-image.yml
    with:
      data_artifact_name: ${{ needs.config.outputs.data_artifact_name }}
      data_artifact_path: ${{ needs.config.outputs.data_artifact_path }}
      image_artifact_name: ${{ needs.config.outputs.image_archive_artifact_name }}
      image_archive_name: ${{ needs.build-normal-test-image.outputs.image_archive_name }}
    secrets:
      data_archive_key: ${{ secrets.ARTIFACT_KEY }}
      foundry_password: ${{ secrets.FOUNDRY_PASSWORD }}
      foundry_username: ${{ secrets.FOUNDRY_USERNAME }}

  test-pre-installed-image:
    name: "Test pre-installed image"
    needs:
      - artifact-key
      - build-pre-installed-test-image
      - config
    uses: ./.github/workflows/docker-pytest-image.yml
    with:
      data_artifact_name: ${{ needs.config.outputs.data_artifact_name }}-pre-installed
      data_artifact_path: ${{ needs.config.outputs.data_artifact_path }}
      image_artifact_name: ${{ needs.config.outputs.image_archive_artifact_name }}-pre-installed
      image_archive_name: ${{ needs.build-pre-installed-test-image.outputs.image_archive_name }}
    secrets:
      data_archive_key: ${{ secrets.ARTIFACT_KEY }}
      image_archive_key: ${{ secrets.ARTIFACT_KEY }}

  build-each-platform:
    needs:
      - config
      - lint
      - metadata
      - test-normal-image
      - test-pre-installed-image
    if: github.event_name != 'pull_request'
    strategy:
      matrix:
        platform: ${{ fromJson(needs.config.outputs.platforms_json) }}
        exclude:
          - platform: ${{ needs.config.outputs.test_platform }}
    name: "${{ matrix.platform }}"
    uses: felddy/reusable-workflows/.github/workflows/docker-build-image.yml@develop
    with:
      artifact_name: ${{ needs.config.outputs.image_archive_artifact_name }}
      cache_from_scopes: ${{ matrix.platform }}
      cache_to_scope: ${{ matrix.platform }}
      image_labels: ${{ needs.metadata.outputs.image_labels }}
      image_archive_name_stem: ${{ matrix.platform }}
      platforms: ${{ matrix.platform }}
    secrets:
      build_args: |
        VERSION=${{ needs.metadata.outputs.source_version }}

  build-multi-arch-image:
    needs:
      - build-each-platform
      - config
      - docker-secrets
      - metadata
    if: github.event_name != 'pull_request'
    name: "Publish image"
    permissions:
      packages: write
    uses: felddy/reusable-workflows/.github/workflows/docker-multi-arch-push.yml@develop
    with:
      artifact_name: ${{ needs.config.outputs.image_archive_artifact_name }}
      image_tags: ${{ needs.metadata.outputs.image_tags }}
    secrets:
      docker_password: ${{ secrets.DOCKER_PASSWORD }}
      docker_username: ${{ secrets.DOCKER_USERNAME }}

  publish-readme:
    needs:
      - build-multi-arch-image
      - config
      - docker-secrets
      - metadata
    if: needs.metadata.outputs.is_latest == 'true'
    name: "Publish docs"
    uses: felddy/reusable-workflows/.github/workflows/docker-publish-description.yml@develop
    with:
      image_name: ${{ needs.config.outputs.image_name }}
    secrets:
      docker_password: ${{ secrets.DOCKER_PASSWORD }}
      docker_username: ${{ secrets.DOCKER_USERNAME }}<|MERGE_RESOLUTION|>--- conflicted
+++ resolved
@@ -5,35 +5,15 @@
 on:
   push:
     branches:
-<<<<<<< HEAD
       - '**'
-=======
-      - "**"
-    tags:
-      - "v*.*.*"
->>>>>>> 8de42e44
   pull_request:
   release:
     types: [edited, published]
   schedule:
-<<<<<<< HEAD
     - cron: '0 10 * * *'  # everyday at 10am
   workflow_dispatch:
     inputs:
       dispatch-tag:
-=======
-    - cron: "0 10 * * *"  # everyday at 10am
-  repository_dispatch:
-    # Respond to rebuild requests. See: https://github.com/cisagov/action-apb/
-    types: [apb]
-  workflow_dispatch:
-    inputs:
-      remote-shell:
-        description: "Debug with remote shell"
-        required: true
-        default: "false"
-      image-tag:
->>>>>>> 8de42e44
         description: "Tag to apply to pushed images"
         required: true
         default: "dispatch"
@@ -58,7 +38,6 @@
     name: "Foundry secrets"
     runs-on: ubuntu-latest
     steps:
-<<<<<<< HEAD
       - name: Check foundry.com credentials
         run: |
           return_code=0
@@ -74,147 +53,9 @@
 
   docker-secrets:
     name: "Docker secrets"
-=======
-      - id: setup-env
-        uses: cisagov/setup-env-github-action@develop
-      - uses: actions/checkout@v3
-      - id: setup-python
-        uses: actions/setup-python@v4
-        with:
-          python-version: "3.10"
-      # We need the Go version and Go cache location for the actions/cache step,
-      # so the Go installation must happen before that.
-      - id: setup-go
-        uses: actions/setup-go@v3
-        with:
-          go-version: "1.19"
-      - name: Lookup Go cache directory
-        id: go-cache
-        run: |
-          echo "dir=$(go env GOCACHE)" >> $GITHUB_OUTPUT
-      - uses: actions/cache@v3
-        env:
-          BASE_CACHE_KEY: "${{ github.job }}-${{ runner.os }}-\
-            py${{ steps.setup-python.outputs.python-version }}-\
-            go${{ steps.setup-go.outputs.go-version }}-\
-            packer${{ steps.setup-env.outputs.packer-version }}-\
-            tf${{ steps.setup-env.outputs.terraform-version }}-"
-        with:
-          # Note that the .terraform directory IS NOT included in the
-          # cache because if we were caching, then we would need to use
-          # the `-upgrade=true` option. This option blindly pulls down the
-          # latest modules and providers instead of checking to see if an
-          # update is required. That behavior defeats the benefits of caching.
-          # so there is no point in doing it for the .terraform directory.
-          path: |
-            ${{ env.PIP_CACHE_DIR }}
-            ${{ env.PRE_COMMIT_CACHE_DIR }}
-            ${{ env.CURL_CACHE_DIR }}
-            ${{ steps.go-cache.outputs.dir }}
-          key: "${{ env.BASE_CACHE_KEY }}\
-            ${{ hashFiles('**/requirements-test.txt') }}-\
-            ${{ hashFiles('**/requirements.txt') }}-\
-            ${{ hashFiles('**/.pre-commit-config.yaml') }}"
-          restore-keys: |
-            ${{ env.BASE_CACHE_KEY }}
-      - name: Setup curl cache
-        run: mkdir -p ${{ env.CURL_CACHE_DIR }}
-      - name: Install Packer
-        env:
-          PACKER_VERSION: ${{ steps.setup-env.outputs.packer-version }}
-        run: |
-          PACKER_ZIP="packer_${PACKER_VERSION}_linux_amd64.zip"
-          curl --output ${{ env.CURL_CACHE_DIR }}/"${PACKER_ZIP}" \
-            --time-cond ${{ env.CURL_CACHE_DIR }}/"${PACKER_ZIP}" \
-            --location \
-            "https://releases.hashicorp.com/packer/${PACKER_VERSION}/${PACKER_ZIP}"
-          sudo unzip -d /opt/packer \
-            ${{ env.CURL_CACHE_DIR }}/"${PACKER_ZIP}"
-          sudo mv /usr/local/bin/packer /usr/local/bin/packer-default
-          sudo ln -s /opt/packer/packer /usr/local/bin/packer
-      - uses: hashicorp/setup-terraform@v2
-        with:
-          terraform_version: ${{ steps.setup-env.outputs.terraform-version }}
-      - name: Install shfmt
-        env:
-          PACKAGE_URL: mvdan.cc/sh/v3/cmd/shfmt
-          PACKAGE_VERSION: ${{ steps.setup-env.outputs.shfmt-version }}
-        run: go install ${PACKAGE_URL}@${PACKAGE_VERSION}
-      - name: Install Terraform-docs
-        env:
-          PACKAGE_URL: github.com/terraform-docs/terraform-docs
-          PACKAGE_VERSION: ${{ steps.setup-env.outputs.terraform-docs-version }}
-        run: go install ${PACKAGE_URL}@${PACKAGE_VERSION}
-      - name: Install dependencies
-        run: |
-          python -m pip install --upgrade pip
-          pip install --upgrade --requirement requirements-test.txt
-      - name: Set up pre-commit hook environments
-        run: pre-commit install-hooks
-      - name: Run pre-commit on all files
-        run: pre-commit run --all-files
-      - name: Setup tmate debug session
-        uses: mxschmitt/action-tmate@v3
-        if: env.RUN_TMATE
-  prepare:
-    # Calculates and publishes outputs that are used by other jobs.
-    #
-    # Outputs:
-    #   created:
-    #     The current date-time in RFC3339 format.
-    #   repometa:
-    #     The json metadata describing this repository.
-    #   source_version:
-    #     The source version as reported by the `bump_version.sh show` command.
-    #   tags:
-    #     A comma separated list of Docker tags to be applied to the images on
-    #     Docker Hub.  The tags will vary depending on:
-    #     - The event that triggered the build.
-    #     - The branch the build is based upon.
-    #     - The git tag the build is based upon.
-    #
-    #     When a build is based on a git tag of the form `v*.*.*` the image will
-    #     be tagged on Docker Hub with multiple levels of version specificity.
-    #     For example, a git tag of `v1.2.3+a` will generate Docker tags of
-    #     `:1.2.3_a`, `:1.2.3`, `:1.2`, `:1`, and `:latest`.
-    #
-    #     Builds targeting the default branch will be tagged with `:edge`.
-    #
-    #     Builds from other branches will be tagged with the branch name. Solidi
-    #     (`/` characters - commonly known as slashes) in branch names are
-    #     replaced with hyphen-minuses (`-` characters) in the Docker tag.  For
-    #     more information about the solidus see these links:
-    #       * https://www.compart.com/en/unicode/U+002F
-    #       * https://en.wikipedia.org/wiki/Slash_(punctuation)#Encoding
-    #
-    #     Builds triggered by a push event are tagged with a short hash in the
-    #     form: sha-12345678
-    #
-    #     Builds triggered by a pull request are tagged with the pull request
-    #     number in the form pr-123.
-    #
-    #     Builds triggered using the GitHub GUI (workflow_dispatch) are tagged
-    #     with the value specified by the user.
-    #
-    #     Scheduled builds are tagged with `:nightly`.
-    name: "Prepare build variables"
->>>>>>> 8de42e44
     runs-on: ubuntu-latest
     steps:
-<<<<<<< HEAD
       - name: Check docker.com credentials
-=======
-      - uses: actions/checkout@v3
-      - name: Gather repository metadata
-        id: repo
-        uses: actions/github-script@v6
-        with:
-          script: |
-            const repo = await github.rest.repos.get(context.repo)
-            return repo.data
-      - name: Calculate output values
-        id: prep
->>>>>>> 8de42e44
         run: |
           return_code=0
           if [ -z "${{ secrets.DOCKER_USERNAME }}" ]; then
@@ -225,219 +66,18 @@
             echo "::warning::Set the DOCKER_PASSWORD secret."
             return_code=1
           fi
-<<<<<<< HEAD
           exit $return_code
 
   artifact-key:
     name: "Artifact key"
-=======
-          for i in ${TAGS//,/ }
-          do
-            TAGS="${TAGS},ghcr.io/${i}"
-          done
-          echo "created=$(date -u +'%Y-%m-%dT%H:%M:%SZ')" >> $GITHUB_OUTPUT
-          echo "source_version=$(./bump_version.sh show)" >> $GITHUB_OUTPUT
-          echo "tags=${TAGS}" >> $GITHUB_OUTPUT
-          echo tags=${TAGS}
-      - name: Setup tmate debug session
-        uses: mxschmitt/action-tmate@v3
-        if: github.event.inputs.remote-shell == 'true' || env.RUN_TMATE
-  build:
-    # Builds a single test image for the native platform.  This image is saved
-    # as an artifact and loaded by the test job.
-    name: "Build test image"
-    runs-on: ubuntu-latest
-    needs: [prepare]
-    steps:
-      - name: Checkout
-        uses: actions/checkout@v3
-      - name: Set up QEMU
-        uses: docker/setup-qemu-action@v2
-      - name: Set up Docker Buildx
-        uses: docker/setup-buildx-action@v2
-      - name: Cache Docker layers
-        uses: actions/cache@v3
-        env:
-          BASE_CACHE_KEY: buildx-${{ runner.os }}-
-        with:
-          path: ${{ env.BUILDX_CACHE_DIR }}
-          key: ${{ env.BASE_CACHE_KEY }}${{ github.sha }}
-          restore-keys: |
-            ${{ env.BASE_CACHE_KEY }}
-      - name: Create dist directory
-        run: mkdir -p dist
-      - name: Build image
-        id: docker_build
-        uses: docker/build-push-action@v3
-        with:
-          build-args: |
-            VERSION=${{ needs.prepare.outputs.source_version }}
-          cache-from: type=local,src=${{ env.BUILDX_CACHE_DIR }}
-          cache-to: type=local,dest=${{ env.BUILDX_CACHE_DIR }}
-          context: .
-          file: ./Dockerfile
-          outputs: type=docker,dest=dist/image.tar
-          tags: ${{ env.IMAGE_NAME }}:latest  # not to be pushed
-          # For a list of pre-defined annotation keys and value types see:
-          # https://github.com/opencontainers/image-spec/blob/master/annotations.md
-          labels: "\
-            org.opencontainers.image.created=${{
-              needs.prepare.outputs.created }}
-
-            org.opencontainers.image.description=${{
-              fromJson(needs.prepare.outputs.repometa).description }}
-
-            org.opencontainers.image.licenses=${{
-              fromJson(needs.prepare.outputs.repometa).license.spdx_id }}
-
-            org.opencontainers.image.revision=${{ github.sha }}
-
-            org.opencontainers.image.source=${{
-              fromJson(needs.prepare.outputs.repometa).clone_url }}
-
-            org.opencontainers.image.title=${{
-              fromJson(needs.prepare.outputs.repometa).name }}
-
-            org.opencontainers.image.url=${{
-              fromJson(needs.prepare.outputs.repometa).html_url }}
-
-            org.opencontainers.image.version=${{
-              needs.prepare.outputs.source_version }}"
-      - name: Compress image
-        run: gzip dist/image.tar
-      - name: Upload artifacts
-        uses: actions/upload-artifact@v3
-        with:
-          name: dist
-          path: dist
-      - name: Setup tmate debug session
-        uses: mxschmitt/action-tmate@v3
-        if: env.RUN_TMATE
-  test:
-    # Executes tests on the single-platform image created in the "build" job.
-    name: "Test image"
->>>>>>> 8de42e44
     runs-on: ubuntu-latest
     steps:
-<<<<<<< HEAD
       - name: Check artifact key
         run: |
           if [ -z "${{ secrets.ARTIFACT_KEY }}" ]; then
             echo "::warning::Set the ARTIFACT_KEY secret."
             exit 1
           fi
-=======
-      - uses: actions/checkout@v3
-      - id: setup-python
-        uses: actions/setup-python@v4
-        with:
-          python-version: "3.10"
-      - name: Cache testing environments
-        uses: actions/cache@v3
-        env:
-          BASE_CACHE_KEY: "${{ github.job }}-${{ runner.os }}-\
-            py${{ steps.setup-python.outputs.python-version }}-"
-        with:
-          path: ${{ env.PIP_CACHE_DIR }}
-          key: "${{ env.BASE_CACHE_KEY }}\
-            ${{ hashFiles('**/requirements-test.txt') }}-\
-            ${{ hashFiles('**/requirements.txt') }}"
-          restore-keys: |
-            ${{ env.BASE_CACHE_KEY }}
-      - name: Install dependencies
-        run: |
-          python -m pip install --upgrade pip
-          pip install --upgrade --requirement requirements-test.txt
-      - name: Download docker image artifact
-        uses: actions/download-artifact@v3
-        with:
-          name: dist
-          path: dist
-      - name: Load docker image
-        run: docker load < dist/image.tar.gz
-      - name: Run tests
-        env:
-          RELEASE_TAG: ${{ github.event.release.tag_name }}
-        run: pytest --runslow
-      - name: Setup tmate debug session
-        uses: mxschmitt/action-tmate@v3
-        if: env.RUN_TMATE
-  build-push-all:
-    # Builds the final set of images for each of the platforms listed in
-    # PLATFORMS environment variable.  These images are tagged with the Docker
-    # tags calculated in the "prepare" job and pushed to Docker Hub and the
-    # GitHub Container Registry.  The contents of README.md are pushed as the
-    # image's description to Docker Hub.  This job is skipped when the
-    # triggering event is a pull request.
-    name: "Build and push all platforms"
-    runs-on: ubuntu-latest
-    needs: [lint, prepare, test]
-    if: github.event_name != 'pull_request'
-    steps:
-      - name: Login to Docker Hub
-        uses: docker/login-action@v2
-        with:
-          username: ${{ secrets.DOCKER_USERNAME }}
-          password: ${{ secrets.DOCKER_PASSWORD }}
-      - name: Login to GitHub Container Registry
-        uses: docker/login-action@v2
-        with:
-          registry: ghcr.io
-          username: ${{ github.actor }}
-          password: ${{ secrets.GITHUB_TOKEN }}
-      - name: Checkout
-        uses: actions/checkout@v3
-      - name: Set up QEMU
-        uses: docker/setup-qemu-action@v2
-      - name: Set up Docker Buildx
-        uses: docker/setup-buildx-action@v2
-      - name: Cache Docker layers
-        uses: actions/cache@v3
-        env:
-          BASE_CACHE_KEY: buildx-${{ runner.os }}-
-        with:
-          path: ${{ env.BUILDX_CACHE_DIR }}
-          key: ${{ env.BASE_CACHE_KEY }}${{ github.sha }}
-          restore-keys: |
-            ${{ env.BASE_CACHE_KEY }}
-      - name: Create cross-platform support Dockerfile-x
-        run: ./buildx-dockerfile.sh
-      - name: Build and push platform images to registries
-        id: docker_build
-        uses: docker/build-push-action@v3
-        with:
-          build-args: |
-            VERSION=${{ needs.prepare.outputs.source_version }}
-          cache-from: type=local,src=${{ env.BUILDX_CACHE_DIR }}
-          cache-to: type=local,dest=${{ env.BUILDX_CACHE_DIR }}
-          context: .
-          file: ./Dockerfile-x
-          platforms: ${{ env.PLATFORMS }}
-          push: true
-          tags: ${{ needs.prepare.outputs.tags }}
-          # For a list of pre-defined annotation keys and value types see:
-          # https://github.com/opencontainers/image-spec/blob/master/annotations.md
-          labels: "\
-            org.opencontainers.image.created=${{
-              needs.prepare.outputs.created }}
-
-            org.opencontainers.image.description=${{
-              fromJson(needs.prepare.outputs.repometa).description }}
-
-            org.opencontainers.image.licenses=${{
-              fromJson(needs.prepare.outputs.repometa).license.spdx_id }}
-
-            org.opencontainers.image.revision=${{ github.sha }}
-
-            org.opencontainers.image.source=${{
-              fromJson(needs.prepare.outputs.repometa).clone_url }}
-
-            org.opencontainers.image.title=${{
-              fromJson(needs.prepare.outputs.repometa).name }}
-
-            org.opencontainers.image.url=${{
-              fromJson(needs.prepare.outputs.repometa).html_url }}
->>>>>>> 8de42e44
 
   lint:
     name: "Lint"
