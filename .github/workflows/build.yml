---
name: build
# https://github.com/docker/build-push-action#complete-workflow

on:
  push:
    branches:
      - '**'
    tags:
      - 'v*.*.*'
  pull_request:
  schedule:
    - cron: '0 10 * * *'  # everyday at 10am
  repository_dispatch:
    # Respond to rebuild requests. See: https://github.com/cisagov/action-apb/
    types: [apb]
  workflow_dispatch:
    inputs:
      remote-shell:
        description: "Debug with remote shell"
        required: true
        default: false
      image-tag:
        description: "Tag to apply to pushed images"
        required: true
        default: dispatch

env:
  BUILDX_CACHE_DIR: ~/.cache/buildx
<<<<<<< HEAD
  IMAGE_NAME: felddy/foundryvtt
=======
  CURL_CACHE_DIR: ~/.cache/curl
  IMAGE_NAME: cisagov/example
>>>>>>> 440064ad
  PIP_CACHE_DIR: ~/.cache/pip
  PLATFORMS: "linux/amd64,linux/arm/v6,linux/arm/v7,\
  linux/arm64,linux/ppc64le,linux/s390x"
  PRE_COMMIT_CACHE_DIR: ~/.cache/pre-commit
  RUN_TMATE: ${{ secrets.RUN_TMATE }}

jobs:
  lint:
    # Checks out the source and runs pre-commit hooks.  Detects coding errors
    # and style deviations.
    name: "Lint sources"
    runs-on: ubuntu-latest
    steps:
      - uses: cisagov/setup-env-github-action@develop
      - uses: actions/checkout@v2
      - id: setup-python
        uses: actions/setup-python@v2
        with:
          python-version: 3.9
      # GO_VERSION and GOCACHE are used by the cache task, so the Go
      # installation must happen before that.
      - uses: actions/setup-go@v2
        with:
          go-version: '1.16'
      - name: Store installed Go version
        run: |
          echo "GO_VERSION="\
          "$(go version | sed 's/^go version go\([0-9.]\+\) .*/\1/')" \
          >> $GITHUB_ENV
      - name: Lookup Go cache directory
        id: go-cache
        run: |
          echo "::set-output name=dir::$(go env GOCACHE)"
      - uses: actions/cache@v2
        env:
          BASE_CACHE_KEY: "${{ github.job }}-${{ runner.os }}-\
            py${{ steps.setup-python.outputs.python-version }}-\
            go${{ env.GO_VERSION }}-\
            packer${{ env.PACKER_VERSION }}-\
            tf${{ env.TERRAFORM_VERSION }}-"
        with:
          # Note that the .terraform directory IS NOT included in the
          # cache because if we were caching, then we would need to use
          # the `-upgrade=true` option. This option blindly pulls down the
          # latest modules and providers instead of checking to see if an
          # update is required. That behavior defeats the benefits of caching.
          # so there is no point in doing it for the .terraform directory.
          path: |
            ${{ env.PIP_CACHE_DIR }}
            ${{ env.PRE_COMMIT_CACHE_DIR }}
            ${{ env.CURL_CACHE_DIR }}
            ${{ steps.go-cache.outputs.dir }}
          key: "${{ env.BASE_CACHE_KEY }}\
            ${{ hashFiles('**/requirements-test.txt') }}-\
            ${{ hashFiles('**/requirements.txt') }}-\
            ${{ hashFiles('**/.pre-commit-config.yaml') }}"
          restore-keys: |
            ${{ env.BASE_CACHE_KEY }}
      - name: Setup curl cache
        run: mkdir -p ${{ env.CURL_CACHE_DIR }}
      - name: Install Packer
        run: |
          PACKER_ZIP="packer_${PACKER_VERSION}_linux_amd64.zip"
          curl --output ${{ env.CURL_CACHE_DIR }}/"${PACKER_ZIP}" \
            --time-cond ${{ env.CURL_CACHE_DIR }}/"${PACKER_ZIP}" \
            --location \
            "https://releases.hashicorp.com/packer/${PACKER_VERSION}/${PACKER_ZIP}"
          sudo unzip -d /opt/packer \
            ${{ env.CURL_CACHE_DIR }}/"${PACKER_ZIP}"
          sudo mv /usr/local/bin/packer /usr/local/bin/packer-default
          sudo ln -s /opt/packer/packer /usr/local/bin/packer
      - uses: hashicorp/setup-terraform@v1
        with:
          terraform_version: ${{ env.TERRAFORM_VERSION }}
      - name: Install shfmt
        run: go install mvdan.cc/sh/v3/cmd/shfmt@${SHFMT_VERSION}
      - name: Install Terraform-docs
        run: |
          go install \
            github.com/terraform-docs/terraform-docs@${TERRAFORM_DOCS_VERSION}
      - name: Find and initialize Terraform directories
        run: |
          for path in $(find . -not \( -type d -name ".terraform" -prune \) \
            -type f -iname "*.tf" -exec dirname "{}" \; | sort -u); do \
            echo "Initializing '$path'..."; \
            terraform init -input=false -backend=false "$path"; \
            done
      - name: Install dependencies
        run: |
          python -m pip install --upgrade pip
          pip install --upgrade --requirement requirements-test.txt
      - name: Set up pre-commit hook environments
        run: pre-commit install-hooks
      - name: Run pre-commit on all files
        run: pre-commit run --all-files
      - name: Setup tmate debug session
        uses: mxschmitt/action-tmate@v3
        if: env.RUN_TMATE
  prepare:
    # Calculates and publishes outputs that are used by other jobs.
    #
    # Outputs:
    #   created:
    #     The current date-time in RFC3339 format.
    #   repometa:
    #     The json metadata describing this repository.
    #   source_version:
    #     The source version as reported by the `bump_version.sh show` command.
    #   tags:
    #     A comma separated list of Docker tags to be applied to the images on
    #     Docker Hub.  The tags will vary depending on:
    #     - The event that triggered the build.
    #     - The branch the build is based upon.
    #     - The git tag the build is based upon.
    #
    #     When a build is based on a git tag of the form `v*.*.*` the image will
    #     be tagged on Docker Hub with multiple levels of version specificity.
    #     For example, a git tag of `v1.2.3+a` will generate Docker tags of
    #     `:1.2.3_a`, `:1.2.3`, `:1.2`, `:1`, and `:latest`.
    #
    #     Builds targeting the default branch will be tagged with `:edge`.
    #
    #     Builds from other branches will be tagged with the branch name. Solidi
    #     (`/` characters - commonly known as slashes) in branch names are
    #     replaced with hyphen-minuses (`-` characters) in the Docker tag.  For
    #     more information about the solidus see these links:
    #       * https://www.compart.com/en/unicode/U+002F
    #       * https://en.wikipedia.org/wiki/Slash_(punctuation)#Encoding
    #
    #     Builds triggered by a push event are tagged with a short hash in the
    #     form: sha-12345678
    #
    #     Builds triggered by a pull request are tagged with the pull request
    #     number in the form pr-123.
    #
    #     Builds triggered using the GitHub GUI (workflow_dispatch) are tagged
    #     with the value specified by the user.
    #
    #     Scheduled builds are tagged with `:nightly`.
    name: "Prepare build variables"
    runs-on: ubuntu-latest
    outputs:
      created: ${{ steps.prep.outputs.created }}
      repometa: ${{ steps.repo.outputs.result }}
      source_version: ${{ steps.prep.outputs.source_version }}
      tags: ${{ steps.prep.outputs.tags }}
    steps:
      - uses: actions/checkout@v2
      - name: Gather repository metadata
        id: repo
<<<<<<< HEAD
        uses: actions/github-script@v5
=======
        uses: actions/github-script@v4
>>>>>>> 440064ad
        with:
          script: |
            const repo = await github.rest.repos.get(context.repo)
            return repo.data
      - name: Calculate output values
        id: prep
        run: |
          VERSION=noop
          SEMVER="^v(0|[1-9][0-9]*)\.(0|[1-9][0-9]*)\.(0|[1-9][0-9]*)(-((0|[1-9][0-9]*|[0-9]*[a-zA-Z-][0-9a-zA-Z-]*)(\.(0|[1-9][0-9]*|[0-9]*[a-zA-Z-][0-9a-zA-Z-]*))*))?(\+([0-9a-zA-Z-]+(\.[0-9a-zA-Z-]+)*))?$"
          if [ "${{ github.event_name }}" = "schedule" ]; then
            VERSION=nightly
          elif [ "${{ github.event_name }}" = "workflow_dispatch" ]; then
            VERSION=${{ github.event.inputs.image-tag }}
          elif [[ $GITHUB_REF == refs/tags/* ]]; then
            VERSION=${GITHUB_REF#refs/tags/}
          elif [[ $GITHUB_REF == refs/heads/* ]]; then
            VERSION=$(echo ${GITHUB_REF#refs/heads/} | sed -r 's#/+#-#g')
            if [ "${{ github.event.repository.default_branch }}" = "$VERSION" ];
              then
              VERSION=edge
            fi
          elif [[ $GITHUB_REF == refs/pull/* ]]; then
            VERSION=pr-${{ github.event.number }}
          fi
          if [[ $VERSION =~ $SEMVER ]]; then
            VERSION_NO_V=${VERSION#v}
            MAJOR="${BASH_REMATCH[1]}"
            MINOR="${BASH_REMATCH[2]}"
            PATCH="${BASH_REMATCH[3]}"
            TAGS="${IMAGE_NAME}:${VERSION_NO_V//+/_},${IMAGE_NAME}:${MAJOR}.${MINOR}.${PATCH},${IMAGE_NAME}:${MAJOR}.${MINOR},${IMAGE_NAME}:${MAJOR}"
            source image_tags.sh
          else
            TAGS="${IMAGE_NAME}:${VERSION}"
          fi
          if [ "${{ github.event_name }}" = "push" ]; then
            TAGS="${TAGS},${IMAGE_NAME}:sha-${GITHUB_SHA::8}"
          fi
          for i in ${TAGS//,/ }
          do
            TAGS="${TAGS},ghcr.io/${i}"
          done
          echo ::set-output name=created::$(date -u +'%Y-%m-%dT%H:%M:%SZ')
          echo ::set-output name=source_version::$(./bump_version.sh show)
          echo ::set-output name=tags::${TAGS}
          echo tags=${TAGS}
      - name: Setup tmate debug session
        uses: mxschmitt/action-tmate@v3
<<<<<<< HEAD
        if: github.event.inputs.remote-shell == 'true'
  build-normal:
    name: "Build normal test image"
=======
        if: github.event.inputs.remote-shell == 'true' || env.RUN_TMATE
  build:
    # Builds a single test image for the native platform.  This image is saved
    # as an artifact and loaded by the test job.
    name: "Build test image"
>>>>>>> 440064ad
    runs-on: ubuntu-latest
    needs: [prepare]
    steps:
      - name: Checkout
        uses: actions/checkout@v2
      - name: Set up QEMU
        uses: docker/setup-qemu-action@v1
      - name: Set up Docker Buildx
        uses: docker/setup-buildx-action@v1
      - name: Cache Docker layers
        uses: actions/cache@v2
        env:
          BASE_CACHE_KEY: buildx-${{ runner.os }}-
        with:
          path: ${{ env.BUILDX_CACHE_DIR }}
          key: ${{ env.BASE_CACHE_KEY }}${{ github.sha }}
          restore-keys: |
            ${{ env.BASE_CACHE_KEY }}
      - name: Create dist directory
        run: mkdir -p dist
      - name: Build image
        id: docker_build
        uses: docker/build-push-action@v2
        with:
          build-args: |
            VERSION=${{ needs.prepare.outputs.source_version }}
          cache-from: type=local,src=${{ env.BUILDX_CACHE_DIR }}
          cache-to: type=local,dest=${{ env.BUILDX_CACHE_DIR }}
          context: .
          file: ./Dockerfile
          outputs: type=docker,dest=dist/image.tar
          tags: ${{ env.IMAGE_NAME }}:latest  # not to be pushed
          # For a list of pre-defined annotation keys and value types see:
          # https://github.com/opencontainers/image-spec/blob/master/annotations.md
          labels: "\
            org.opencontainers.image.created=${{
              needs.prepare.outputs.created }}

            org.opencontainers.image.description=${{
              fromJson(needs.prepare.outputs.repometa).description }}

            org.opencontainers.image.licenses=${{
              fromJson(needs.prepare.outputs.repometa).license.spdx_id }}

            org.opencontainers.image.revision=${{ github.sha }}

            org.opencontainers.image.source=${{
              fromJson(needs.prepare.outputs.repometa).clone_url }}

            org.opencontainers.image.title=${{
              fromJson(needs.prepare.outputs.repometa).name }}

            org.opencontainers.image.url=${{
              fromJson(needs.prepare.outputs.repometa).html_url }}

            org.opencontainers.image.version=${{
              needs.prepare.outputs.source_version }}"
      - name: Compress image
        run: gzip dist/image.tar
      - name: Upload artifacts
        uses: actions/upload-artifact@v2
        with:
          name: dist-normal
          path: dist
<<<<<<< HEAD
  build-pre-install:
    name: "Build pre-installed test image"
    runs-on: ubuntu-latest
    needs: [prepare]
    steps:
      - name: Checkout
        uses: actions/checkout@v2
      - name: Set up QEMU
        uses: docker/setup-qemu-action@v1
      - name: Set up Docker Buildx
        uses: docker/setup-buildx-action@v1
      - name: Cache Docker layers
        uses: actions/cache@v2
        env:
          BASE_CACHE_KEY: buildx-${{ runner.os }}-
        with:
          path: ${{ env.BUILDX_CACHE_DIR }}
          key: ${{ env.BASE_CACHE_KEY }}${{ github.sha }}
          restore-keys: |
            ${{ env.BASE_CACHE_KEY }}
      - name: Create dist directory
        run: mkdir -p dist
      - name: Build image
        id: docker_build
        uses: docker/build-push-action@v2
        with:
          build-args: |
            FOUNDRY_PASSWORD=${{ secrets.FOUNDRY_PASSWORD }}
            FOUNDRY_USERNAME=${{ secrets.FOUNDRY_USERNAME }}
            VERSION=${{ needs.prepare.outputs.source_version }}
          cache-from: type=local,src=${{ env.BUILDX_CACHE_DIR }}
          cache-to: type=local,dest=${{ env.BUILDX_CACHE_DIR }}
          context: .
          file: ./Dockerfile
          outputs: type=docker,dest=dist/image.tar
          tags: ${{ env.IMAGE_NAME }}:latest  # not to be pushed
          # For a list of pre-defined annotation keys and value types see:
          # https://github.com/opencontainers/image-spec/blob/master/annotations.md
          labels: "\
            org.opencontainers.image.created=${{
              needs.prepare.outputs.created }}

            org.opencontainers.image.description=${{
              fromJson(needs.prepare.outputs.repometa).description }}

            org.opencontainers.image.licenses=${{
              fromJson(needs.prepare.outputs.repometa).license.spdx_id }}

            org.opencontainers.image.revision=${{ github.sha }}

            org.opencontainers.image.source=${{
              fromJson(needs.prepare.outputs.repometa).clone_url }}

            org.opencontainers.image.title=${{
              fromJson(needs.prepare.outputs.repometa).name }}

            org.opencontainers.image.url=${{
              fromJson(needs.prepare.outputs.repometa).html_url }}

            org.opencontainers.image.version=${{
              needs.prepare.outputs.source_version }}"
      - name: Compress image
        run: gzip dist/image.tar
      - name: Upload artifacts
        uses: actions/upload-artifact@v2
        with:
          name: dist-pre-install
          path: dist
  test-normal:
=======
      - name: Setup tmate debug session
        uses: mxschmitt/action-tmate@v3
        if: env.RUN_TMATE
  test:
>>>>>>> 440064ad
    # Executes tests on the single-platform image created in the "build" job.
    name: "Test normal image"
    runs-on: ubuntu-latest
    needs: [build-normal]
    steps:
      - uses: actions/checkout@v2
      - id: setup-python
        uses: actions/setup-python@v2
        with:
          python-version: 3.9
      - name: Cache testing environments
        uses: actions/cache@v2
        env:
          BASE_CACHE_KEY: "${{ github.job }}-${{ runner.os }}-\
            py${{ steps.setup-python.outputs.python-version }}-"
        with:
          path: ${{ env.PIP_CACHE_DIR }}
          key: "${{ env.BASE_CACHE_KEY }}\
            ${{ hashFiles('**/requirements-test.txt') }}-\
            ${{ hashFiles('**/requirements.txt') }}"
          restore-keys: |
            ${{ env.BASE_CACHE_KEY }}
      - name: Install dependencies
        run: |
          python -m pip install --upgrade pip
          pip install --upgrade --requirement requirements-test.txt
      - name: Download docker image artifact
        uses: actions/download-artifact@v2
        with:
          name: dist-normal
          path: dist-normal
      - name: Load docker image
        run: docker load < dist-normal/image.tar.gz
      - name: Set data directory permissions
        run: |
          chmod a+rwx data
      - name: Run tests
        env:
          FOUNDRY_PASSWORD: ${{ secrets.FOUNDRY_PASSWORD }}
          FOUNDRY_USERNAME: ${{ secrets.FOUNDRY_USERNAME }}
          RELEASE_TAG: ${{ github.event.release.tag_name }}
        run: pytest --runslow
<<<<<<< HEAD
      - name: Upload data artifacts
        if: ${{ always() }}
        uses: actions/upload-artifact@v2
        with:
          name: data-normal
          path: data
  test-pre-install:
    # Executes tests on the single-platform image created in the "build" job.
    name: "Test pre-installed image"
    runs-on: ubuntu-latest
    needs: [build-pre-install]
    steps:
      - uses: actions/checkout@v2
      - id: setup-python
        uses: actions/setup-python@v2
        with:
          python-version: 3.9
      - name: Cache testing environments
        uses: actions/cache@v2
        env:
          BASE_CACHE_KEY: "${{ github.job }}-${{ runner.os }}-\
            py${{ steps.setup-python.outputs.python-version }}-"
        with:
          path: ${{ env.PIP_CACHE_DIR }}
          key: "${{ env.BASE_CACHE_KEY }}\
            ${{ hashFiles('**/requirements-test.txt') }}-\
            ${{ hashFiles('**/requirements.txt') }}"
          restore-keys: |
            ${{ env.BASE_CACHE_KEY }}
      - name: Install dependencies
        run: |
          python -m pip install --upgrade pip
          pip install --upgrade --requirement requirements-test.txt
      - name: Download docker image artifact
        uses: actions/download-artifact@v2
        with:
          name: dist-pre-install
          path: dist-pre-install
      - name: Load docker image
        run: docker load < dist-pre-install/image.tar.gz
      - name: Set data directory permissions
        run: |
          chmod a+rwx data
      - name: Run tests
        env:
          RELEASE_TAG: ${{ github.event.release.tag_name }}
        run: pytest --runslow
      - name: Upload data artifacts
        if: ${{ always() }}
        uses: actions/upload-artifact@v2
        with:
          name: data-pre-install
          path: data
  build-push-all:
    # Builds the final set of images for each of the platforms listed in
    # PLATFORMS environment variable.  These images are tagged with the Docker
    # tags calculated in the "prepare" job and pushed to DockerHub and the
    # GitHub Container Registry.  The contents of README.md is pushed as the
    # image's description to DockerHub.  This job is skipped when the triggering
    # event is a pull request.
=======
      - name: Setup tmate debug session
        uses: mxschmitt/action-tmate@v3
        if: env.RUN_TMATE
  build-push-all:
    # Builds the final set of images for each of the platforms listed in
    # PLATFORMS environment variable.  These images are tagged with the Docker
    # tags calculated in the "prepare" job and pushed to Docker Hub and the
    # GitHub Container Registry.  The contents of README.md are pushed as the
    # image's description to Docker Hub.  This job is skipped when the
    # triggering event is a pull request.
>>>>>>> 440064ad
    name: "Build and push all platforms"
    runs-on: ubuntu-latest
    needs: [lint, prepare, test-normal, test-pre-install]
    if: github.event_name != 'pull_request'
    steps:
      - name: Login to Docker Hub
        uses: docker/login-action@v1
        with:
          username: ${{ secrets.DOCKER_USERNAME }}
          password: ${{ secrets.DOCKER_PASSWORD }}
      - name: Login to GitHub Container Registry
        uses: docker/login-action@v1
        with:
          registry: ghcr.io
          username: ${{ github.actor }}
          password: ${{ secrets.GITHUB_TOKEN }}
      - name: Checkout
        uses: actions/checkout@v2
      - name: Set up QEMU
        uses: docker/setup-qemu-action@v1
      - name: Set up Docker Buildx
        uses: docker/setup-buildx-action@v1
      - name: Cache Docker layers
        uses: actions/cache@v2
        env:
          BASE_CACHE_KEY: buildx-${{ runner.os }}-
        with:
          path: ${{ env.BUILDX_CACHE_DIR }}
          key: ${{ env.BASE_CACHE_KEY }}${{ github.sha }}
          restore-keys: |
            ${{ env.BASE_CACHE_KEY }}
      - name: Create cross-platform support Dockerfile-x
        run: ./buildx-dockerfile.sh
      - name: Build and push platform images to registries
        id: docker_build
        uses: docker/build-push-action@v2
        with:
          build-args: |
            VERSION=${{ needs.prepare.outputs.source_version }}
          cache-from: type=local,src=${{ env.BUILDX_CACHE_DIR }}
          cache-to: type=local,dest=${{ env.BUILDX_CACHE_DIR }}
          context: .
          file: ./Dockerfile-x
          platforms: ${{ env.PLATFORMS }}
          push: true
          tags: ${{ needs.prepare.outputs.tags }}
          # For a list of pre-defined annotation keys and value types see:
          # https://github.com/opencontainers/image-spec/blob/master/annotations.md
          labels: "\
            org.opencontainers.image.created=${{
              needs.prepare.outputs.created }}

            org.opencontainers.image.description=${{
              fromJson(needs.prepare.outputs.repometa).description }}

            org.opencontainers.image.licenses=${{
              fromJson(needs.prepare.outputs.repometa).license.spdx_id }}

            org.opencontainers.image.revision=${{ github.sha }}

            org.opencontainers.image.source=${{
              fromJson(needs.prepare.outputs.repometa).clone_url }}

            org.opencontainers.image.title=${{
              fromJson(needs.prepare.outputs.repometa).name }}

            org.opencontainers.image.url=${{
              fromJson(needs.prepare.outputs.repometa).html_url }}

            org.opencontainers.image.version=${{
              needs.prepare.outputs.source_version }}"
      - name: Publish README.md to Docker Hub
        env:
          DOCKER_PASSWORD: ${{ secrets.DOCKER_PASSWORD }}
          DOCKER_USERNAME: ${{ secrets.DOCKER_USERNAME }}
        run: ./push_readme.sh
      - name: Setup tmate debug session
        uses: mxschmitt/action-tmate@v3
        if: env.RUN_TMATE<|MERGE_RESOLUTION|>--- conflicted
+++ resolved
@@ -27,12 +27,8 @@
 
 env:
   BUILDX_CACHE_DIR: ~/.cache/buildx
-<<<<<<< HEAD
+  CURL_CACHE_DIR: ~/.cache/curl
   IMAGE_NAME: felddy/foundryvtt
-=======
-  CURL_CACHE_DIR: ~/.cache/curl
-  IMAGE_NAME: cisagov/example
->>>>>>> 440064ad
   PIP_CACHE_DIR: ~/.cache/pip
   PLATFORMS: "linux/amd64,linux/arm/v6,linux/arm/v7,\
   linux/arm64,linux/ppc64le,linux/s390x"
@@ -46,7 +42,6 @@
     name: "Lint sources"
     runs-on: ubuntu-latest
     steps:
-      - uses: cisagov/setup-env-github-action@develop
       - uses: actions/checkout@v2
       - id: setup-python
         uses: actions/setup-python@v2
@@ -70,16 +65,8 @@
         env:
           BASE_CACHE_KEY: "${{ github.job }}-${{ runner.os }}-\
             py${{ steps.setup-python.outputs.python-version }}-\
-            go${{ env.GO_VERSION }}-\
-            packer${{ env.PACKER_VERSION }}-\
-            tf${{ env.TERRAFORM_VERSION }}-"
-        with:
-          # Note that the .terraform directory IS NOT included in the
-          # cache because if we were caching, then we would need to use
-          # the `-upgrade=true` option. This option blindly pulls down the
-          # latest modules and providers instead of checking to see if an
-          # update is required. That behavior defeats the benefits of caching.
-          # so there is no point in doing it for the .terraform directory.
+            go${{ env.GO_VERSION }}-"
+        with:
           path: |
             ${{ env.PIP_CACHE_DIR }}
             ${{ env.PRE_COMMIT_CACHE_DIR }}
@@ -93,33 +80,8 @@
             ${{ env.BASE_CACHE_KEY }}
       - name: Setup curl cache
         run: mkdir -p ${{ env.CURL_CACHE_DIR }}
-      - name: Install Packer
-        run: |
-          PACKER_ZIP="packer_${PACKER_VERSION}_linux_amd64.zip"
-          curl --output ${{ env.CURL_CACHE_DIR }}/"${PACKER_ZIP}" \
-            --time-cond ${{ env.CURL_CACHE_DIR }}/"${PACKER_ZIP}" \
-            --location \
-            "https://releases.hashicorp.com/packer/${PACKER_VERSION}/${PACKER_ZIP}"
-          sudo unzip -d /opt/packer \
-            ${{ env.CURL_CACHE_DIR }}/"${PACKER_ZIP}"
-          sudo mv /usr/local/bin/packer /usr/local/bin/packer-default
-          sudo ln -s /opt/packer/packer /usr/local/bin/packer
-      - uses: hashicorp/setup-terraform@v1
-        with:
-          terraform_version: ${{ env.TERRAFORM_VERSION }}
       - name: Install shfmt
         run: go install mvdan.cc/sh/v3/cmd/shfmt@${SHFMT_VERSION}
-      - name: Install Terraform-docs
-        run: |
-          go install \
-            github.com/terraform-docs/terraform-docs@${TERRAFORM_DOCS_VERSION}
-      - name: Find and initialize Terraform directories
-        run: |
-          for path in $(find . -not \( -type d -name ".terraform" -prune \) \
-            -type f -iname "*.tf" -exec dirname "{}" \; | sort -u); do \
-            echo "Initializing '$path'..."; \
-            terraform init -input=false -backend=false "$path"; \
-            done
       - name: Install dependencies
         run: |
           python -m pip install --upgrade pip
@@ -183,11 +145,7 @@
       - uses: actions/checkout@v2
       - name: Gather repository metadata
         id: repo
-<<<<<<< HEAD
         uses: actions/github-script@v5
-=======
-        uses: actions/github-script@v4
->>>>>>> 440064ad
         with:
           script: |
             const repo = await github.rest.repos.get(context.repo)
@@ -235,17 +193,11 @@
           echo tags=${TAGS}
       - name: Setup tmate debug session
         uses: mxschmitt/action-tmate@v3
-<<<<<<< HEAD
-        if: github.event.inputs.remote-shell == 'true'
+        if: github.event.inputs.remote-shell == 'true' || env.RUN_TMATE
   build-normal:
-    name: "Build normal test image"
-=======
-        if: github.event.inputs.remote-shell == 'true' || env.RUN_TMATE
-  build:
     # Builds a single test image for the native platform.  This image is saved
     # as an artifact and loaded by the test job.
-    name: "Build test image"
->>>>>>> 440064ad
+    name: "Build normal test image"
     runs-on: ubuntu-latest
     needs: [prepare]
     steps:
@@ -310,7 +262,9 @@
         with:
           name: dist-normal
           path: dist
-<<<<<<< HEAD
+      - name: Setup tmate debug session
+        uses: mxschmitt/action-tmate@v3
+        if: env.RUN_TMATE
   build-pre-install:
     name: "Build pre-installed test image"
     runs-on: ubuntu-latest
@@ -379,13 +333,10 @@
         with:
           name: dist-pre-install
           path: dist
+      - name: Setup tmate debug session
+        uses: mxschmitt/action-tmate@v3
+        if: env.RUN_TMATE
   test-normal:
-=======
-      - name: Setup tmate debug session
-        uses: mxschmitt/action-tmate@v3
-        if: env.RUN_TMATE
-  test:
->>>>>>> 440064ad
     # Executes tests on the single-platform image created in the "build" job.
     name: "Test normal image"
     runs-on: ubuntu-latest
@@ -428,13 +379,15 @@
           FOUNDRY_USERNAME: ${{ secrets.FOUNDRY_USERNAME }}
           RELEASE_TAG: ${{ github.event.release.tag_name }}
         run: pytest --runslow
-<<<<<<< HEAD
       - name: Upload data artifacts
         if: ${{ always() }}
         uses: actions/upload-artifact@v2
         with:
           name: data-normal
           path: data
+      - name: Setup tmate debug session
+        uses: mxschmitt/action-tmate@v3
+        if: env.RUN_TMATE
   test-pre-install:
     # Executes tests on the single-platform image created in the "build" job.
     name: "Test pre-installed image"
@@ -482,14 +435,6 @@
         with:
           name: data-pre-install
           path: data
-  build-push-all:
-    # Builds the final set of images for each of the platforms listed in
-    # PLATFORMS environment variable.  These images are tagged with the Docker
-    # tags calculated in the "prepare" job and pushed to DockerHub and the
-    # GitHub Container Registry.  The contents of README.md is pushed as the
-    # image's description to DockerHub.  This job is skipped when the triggering
-    # event is a pull request.
-=======
       - name: Setup tmate debug session
         uses: mxschmitt/action-tmate@v3
         if: env.RUN_TMATE
@@ -500,7 +445,6 @@
     # GitHub Container Registry.  The contents of README.md are pushed as the
     # image's description to Docker Hub.  This job is skipped when the
     # triggering event is a pull request.
->>>>>>> 440064ad
     name: "Build and push all platforms"
     runs-on: ubuntu-latest
     needs: [lint, prepare, test-normal, test-pre-install]
