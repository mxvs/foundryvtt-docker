---
# For most projects, this workflow file will not need changing; you simply need
# to commit it to your repository.
#
# You may wish to alter this file to override the set of languages analyzed,
# or to provide custom queries or build logic.
#
# ******** NOTE ********
# We have attempted to detect the languages in your repository. Please check
# the `language` matrix defined below to confirm you have the correct set of
# supported CodeQL languages.
#
name: "CodeQL"

on:
  push:
<<<<<<< HEAD
    branches: [develop, develop-prerelease]
  pull_request:
    # The branches below must be a subset of the branches above
    branches: [develop, develop-prerelease]
=======
    # Dependabot triggered push events have read-only access, but uploading code
    # scanning requires write access.
    branches-ignore:
      - dependabot/**
  pull_request:
    # The branches below must be a subset of the branches above
    branches:
      - develop
>>>>>>> 8de42e44
  schedule:
    - cron: '31 7 * * 2'

permissions:
  actions: read
  contents: read

jobs:
  analyze:
    name: Analyze
    runs-on: ubuntu-latest
    permissions:
<<<<<<< HEAD
      actions: read
      contents: read
      security-events: write

    strategy:
      fail-fast: false
      matrix:
        language: ['javascript', 'python']
        # CodeQL supports [ 'cpp', 'csharp', 'go', 'java', 'javascript',
        # 'python', 'ruby' ] Learn more about CodeQL language support at
        # https://git.io/codeql-language-support
=======
      # required for all workflows
      security-events: write
    strategy:
      fail-fast: false
      matrix:
        # Override automatic language detection by changing the below list
        # Supported options are go, javascript, csharp, python, cpp, and java
        language:
          - python
        # Learn more...
        # https://docs.github.com/en/github/finding-security-vulnerabilities-and-errors-in-your-code/configuring-code-scanning#overriding-automatic-language-detection
>>>>>>> 8de42e44

    steps:
      - name: Harden Runner
        uses: step-security/harden-runner@18bf8ad2ca49c14cbb28b91346d626ccfb00c518
        with:
          # TODO: change to 'egress-policy: block' after couple of runs
          egress-policy: audit

      - name: Checkout repository
<<<<<<< HEAD
        uses: actions/checkout@ac593985615ec2ede58e132d2e21d2b1cbd6127c

      # Initializes the CodeQL tools for scanning.
      - name: Initialize CodeQL
        uses: github/codeql-action/init@3ebbd71c74ef574dbc558c82f70e52732c8b44fe
=======
        uses: actions/checkout@v3

      # Initializes the CodeQL tools for scanning.
      - name: Initialize CodeQL
        uses: github/codeql-action/init@v2
>>>>>>> 8de42e44
        with:
          languages: ${{ matrix.language }}

      # Autobuild attempts to build any compiled languages (C/C++, C#, or
      # Java). If this step fails, then you should remove it and run the build
      # manually (see below).
      - name: Autobuild
<<<<<<< HEAD
        uses: github/codeql-action/autobuild@3ebbd71c74ef574dbc558c82f70e52732c8b44fe
=======
        uses: github/codeql-action/autobuild@v2
>>>>>>> 8de42e44

      # ℹ️ Command-line programs to run using the OS shell. 📚
      # https://git.io/JvXDl

      # ✏️ If the Autobuild fails above, remove it and uncomment the following
      #    three lines and modify them (or add more) to build your code if your
      #    project uses a compiled language

      # - run: |
      #     make bootstrap
      #     make release

      - name: Perform CodeQL Analysis
<<<<<<< HEAD
        uses: github/codeql-action/analyze@3ebbd71c74ef574dbc558c82f70e52732c8b44fe
=======
        uses: github/codeql-action/analyze@v2
>>>>>>> 8de42e44
<|MERGE_RESOLUTION|>--- conflicted
+++ resolved
@@ -14,21 +14,10 @@
 
 on:
   push:
-<<<<<<< HEAD
     branches: [develop, develop-prerelease]
   pull_request:
     # The branches below must be a subset of the branches above
     branches: [develop, develop-prerelease]
-=======
-    # Dependabot triggered push events have read-only access, but uploading code
-    # scanning requires write access.
-    branches-ignore:
-      - dependabot/**
-  pull_request:
-    # The branches below must be a subset of the branches above
-    branches:
-      - develop
->>>>>>> 8de42e44
   schedule:
     - cron: '31 7 * * 2'
 
@@ -41,7 +30,6 @@
     name: Analyze
     runs-on: ubuntu-latest
     permissions:
-<<<<<<< HEAD
       actions: read
       contents: read
       security-events: write
@@ -53,19 +41,6 @@
         # CodeQL supports [ 'cpp', 'csharp', 'go', 'java', 'javascript',
         # 'python', 'ruby' ] Learn more about CodeQL language support at
         # https://git.io/codeql-language-support
-=======
-      # required for all workflows
-      security-events: write
-    strategy:
-      fail-fast: false
-      matrix:
-        # Override automatic language detection by changing the below list
-        # Supported options are go, javascript, csharp, python, cpp, and java
-        language:
-          - python
-        # Learn more...
-        # https://docs.github.com/en/github/finding-security-vulnerabilities-and-errors-in-your-code/configuring-code-scanning#overriding-automatic-language-detection
->>>>>>> 8de42e44
 
     steps:
       - name: Harden Runner
@@ -75,19 +50,11 @@
           egress-policy: audit
 
       - name: Checkout repository
-<<<<<<< HEAD
         uses: actions/checkout@ac593985615ec2ede58e132d2e21d2b1cbd6127c
 
       # Initializes the CodeQL tools for scanning.
       - name: Initialize CodeQL
         uses: github/codeql-action/init@3ebbd71c74ef574dbc558c82f70e52732c8b44fe
-=======
-        uses: actions/checkout@v3
-
-      # Initializes the CodeQL tools for scanning.
-      - name: Initialize CodeQL
-        uses: github/codeql-action/init@v2
->>>>>>> 8de42e44
         with:
           languages: ${{ matrix.language }}
 
@@ -95,11 +62,7 @@
       # Java). If this step fails, then you should remove it and run the build
       # manually (see below).
       - name: Autobuild
-<<<<<<< HEAD
         uses: github/codeql-action/autobuild@3ebbd71c74ef574dbc558c82f70e52732c8b44fe
-=======
-        uses: github/codeql-action/autobuild@v2
->>>>>>> 8de42e44
 
       # ℹ️ Command-line programs to run using the OS shell. 📚
       # https://git.io/JvXDl
@@ -113,8 +76,4 @@
       #     make release
 
       - name: Perform CodeQL Analysis
-<<<<<<< HEAD
-        uses: github/codeql-action/analyze@3ebbd71c74ef574dbc558c82f70e52732c8b44fe
-=======
-        uses: github/codeql-action/analyze@v2
->>>>>>> 8de42e44
+        uses: github/codeql-action/analyze@3ebbd71c74ef574dbc558c82f70e52732c8b44fe