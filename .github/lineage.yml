--- conflicted
+++ resolved
@@ -1,9 +1,4 @@
 ---
 lineage:
   skeleton:
-<<<<<<< HEAD
-    remote-url: https://github.com/cisagov/skeleton-docker.git
-=======
-    remote-url: https://github.com/cisagov/skeleton-generic.git
-version: '1'
->>>>>>> 440064ad
+    remote-url: https://github.com/cisagov/skeleton-docker.git