---

# Any ignore directives should be uncommented in downstream projects to disable
# Dependabot updates for the given dependency. Downstream projects will get
# these updates when the pull request(s) in the appropriate skeleton are merged
# and Lineage processes these changes.

version: 2
updates:
  - package-ecosystem: "docker"
    directory: "/"
    schedule:
      interval: "daily"
    labels:
      - "bot :robot:"
      - "dependencies :game_die:"
      - "docker :whale:"

  - package-ecosystem: "github-actions"
    directory: "/"
    schedule:
<<<<<<< HEAD
      interval: "daily"
    labels:
      - "bot :robot:"
      - "dependencies :game_die:"
      - "github-actions :octocat:"
=======
      interval: "weekly"
    ignore:
      # Managed by cisagov/skeleton-generic
      - dependency-name: actions/cache
      - dependency-name: actions/checkout
      - dependency-name: actions/setup-go
      - dependency-name: actions/setup-python
      - dependency-name: hashicorp/setup-terraform
      - dependency-name: mxschmitt/action-tmate
      # Managed by cisagov/skeleton-docker
      # - dependency-name: actions/download-artifact
      # - dependency-name: actions/github-script
      # - dependency-name: actions/upload-artifact
      # - dependency-name: docker/build-push-action
      # - dependency-name: docker/login-action
      # - dependency-name: docker/setup-buildx-action
      # - dependency-name: docker/setup-qemu-action
      # - dependency-name: github/codeql-action
>>>>>>> 8de42e44

  - package-ecosystem: "npm"
    directory: "/"
    schedule:
      interval: "daily"
    labels:
      - "bot :robot:"
      - "dependencies :game_die:"
      - "javascript :coffee:"

  - package-ecosystem: "pip"
    directory: "/"
    schedule:
      interval: "daily"
    labels:
      - "bot :robot:"
      - "dependencies :game_die:"
      - "python :snake:"<|MERGE_RESOLUTION|>--- conflicted
+++ resolved
@@ -19,32 +19,11 @@
   - package-ecosystem: "github-actions"
     directory: "/"
     schedule:
-<<<<<<< HEAD
       interval: "daily"
     labels:
       - "bot :robot:"
       - "dependencies :game_die:"
       - "github-actions :octocat:"
-=======
-      interval: "weekly"
-    ignore:
-      # Managed by cisagov/skeleton-generic
-      - dependency-name: actions/cache
-      - dependency-name: actions/checkout
-      - dependency-name: actions/setup-go
-      - dependency-name: actions/setup-python
-      - dependency-name: hashicorp/setup-terraform
-      - dependency-name: mxschmitt/action-tmate
-      # Managed by cisagov/skeleton-docker
-      # - dependency-name: actions/download-artifact
-      # - dependency-name: actions/github-script
-      # - dependency-name: actions/upload-artifact
-      # - dependency-name: docker/build-push-action
-      # - dependency-name: docker/login-action
-      # - dependency-name: docker/setup-buildx-action
-      # - dependency-name: docker/setup-qemu-action
-      # - dependency-name: github/codeql-action
->>>>>>> 8de42e44
 
   - package-ecosystem: "npm"
     directory: "/"
