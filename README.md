<div align="center">
<img width="460" src="https://raw.githubusercontent.com/felddy/foundryvtt-docker/develop/assets/logo.png">
</div>

# foundryvtt-docker #

[![GitHub Build Status](https://github.com/felddy/foundryvtt-docker/workflows/build/badge.svg)](https://github.com/felddy/foundryvtt-docker/actions/workflows/build.yml)
[![CodeQL](https://github.com/felddy/foundryvtt-docker/workflows/CodeQL/badge.svg)](https://github.com/felddy/foundryvtt-docker/actions/workflows/codeql-analysis.yml)
[![FoundryVTT Release Version: v9.238](https://img.shields.io/badge/release-v9.238-brightgreen?logo=data:image/png;base64,iVBORw0KGgoAAAANSUhEUgAAAA4AAAAOCAYAAAAfSC3RAAAAAXNSR0IArs4c6QAAAIRlWElmTU0AKgAAAAgABQESAAMAAAABAAEAAAEaAAUAAAABAAAASgEbAAUAAAABAAAAUgEoAAMAAAABAAIAAIdpAAQAAAABAAAAWgAAAAAAAABIAAAAAQAAAEgAAAABAAOgAQADAAAAAQABAACgAgAEAAAAAQAAAA6gAwAEAAAAAQAAAA4AAAAATspU+QAAAAlwSFlzAAALEwAACxMBAJqcGAAAAVlpVFh0WE1MOmNvbS5hZG9iZS54bXAAAAAAADx4OnhtcG1ldGEgeG1sbnM6eD0iYWRvYmU6bnM6bWV0YS8iIHg6eG1wdGs9IlhNUCBDb3JlIDUuNC4wIj4KICAgPHJkZjpSREYgeG1sbnM6cmRmPSJodHRwOi8vd3d3LnczLm9yZy8xOTk5LzAyLzIyLXJkZi1zeW50YXgtbnMjIj4KICAgICAgPHJkZjpEZXNjcmlwdGlvbiByZGY6YWJvdXQ9IiIKICAgICAgICAgICAgeG1sbnM6dGlmZj0iaHR0cDovL25zLmFkb2JlLmNvbS90aWZmLzEuMC8iPgogICAgICAgICA8dGlmZjpPcmllbnRhdGlvbj4xPC90aWZmOk9yaWVudGF0aW9uPgogICAgICA8L3JkZjpEZXNjcmlwdGlvbj4KICAgPC9yZGY6UkRGPgo8L3g6eG1wbWV0YT4KTMInWQAAAiFJREFUKBVVks1rE1EUxc+d5tO0prZVSZsUhSBIPyC02ooWurJ0I7rQlRvdC/4N4h9gt7pyoRTswpWgILgQBIOIiC340VhbpC0Ek85MGmPmXc+baWpNGJg77/7uOffeB+z9FHB0FrH9eLwwqpOF0f34KrpsTicW+6L8KE8QhO/n8n1IOgtQHYZA+a/Ai9+Wd6v1g7liq5A2OjKSQNa9hkO4hAzOIylf6CHALk6hoWXsylPkfjyyApaJhVCxmERy5zLSuI7D8h1H5BWht1aBhS6wdI3pN7GabyuyS4JPrchzujmNjDxAVrrRL2PoxRSGxOfjssgEjkkJvVJBWu6h5M7YenvDoOO0OgicD4TPIKWbBG6xvwTaKCMwSU7hKxK6gt8mbsFIMaF5iDyjUg6iPnqc58higCr9fD4iTvWMziAmK2g73f/AADVWX0YXrlChirgOcqL3WXYBYpTfUuxzjkW30dI1C0ZW1RnjMopo4C56MIs6CgQrMER2cJoz9zjdO2iz17g2yZUjqzHWbuA4/ugiEz7DVRe/aLxmcvDQ5Cq+oWGWeDbAgiETXgArrVOFGzR0EkclxrVMcpfLgFThY5roe2yz95ZZkzcbj22+w2VG8Pz6Q/b5Gr6uM9mw04uo6ll4tOlhE8a8xNzGYihCJoT+u3I4kUIp6OM0X9CHHds8frbqsrXlh9CB62nj8L5a9Y4DHR/K68TgcHhoz607Qp34L72X0rdSdM+vAAAAAElFTkSuQmCC)](https://foundryvtt.com/releases/9.238)

[![Docker Pulls](https://img.shields.io/docker/pulls/felddy/foundryvtt)](https://hub.docker.com/r/felddy/foundryvtt)
[![Docker Image Size (latest by date)](https://img.shields.io/docker/image-size/felddy/foundryvtt)](https://hub.docker.com/r/felddy/foundryvtt)
[![Platforms](https://img.shields.io/badge/platforms-amd64%20%7C%20arm%2Fv6%20%7C%20arm%2Fv7%20%7C%20arm64%20%7C%20ppc64le%20%7C%20s390x-blue)](https://hub.docker.com/r/felddy/foundryvtt/tags)

<<<<<<< HEAD
You can get a [Foundry Virtual Tabletop](https://foundryvtt.com) instance up and
running in minutes using this container.  This Docker container is designed to
be secure, reliable, compact, and simple to use.  It only requires that you
provide the credentials or URL needed to download a Foundry Virtual Tabletop
distribution.

## Prerequisites ##

* A functioning [Docker](https://docs.docker.com/get-docker/) installation.
* A [FoundryVTT.com](https://foundryvtt.com/auth/register/) account with a purchased
  software license.
=======
This is a Docker skeleton project that can be used to quickly get a
new [cisagov](https://github.com/cisagov) GitHub Docker project
started.  This skeleton project contains [licensing
information](LICENSE), as well as [pre-commit hooks](https://pre-commit.com)
and [GitHub Actions](https://github.com/features/actions) configurations
appropriate for Docker containers and the major languages that we use.
>>>>>>> 440064ad

## Running ##

### Running with Docker and credentials ###

You can use the following command to start up a Foundry Virtual Tabletop server.
Your [foundryvtt.com](https://foundryvtt.com) credentials are required so the
container can install and license your server.

```console
docker run \
  --env FOUNDRY_USERNAME='<your_username>' \
  --env FOUNDRY_PASSWORD='<your_password>' \
  --publish 30000:30000/tcp \
  --volume <your_data_dir>:/data \
  felddy/foundryvtt:release
```

If you are using `bash`, or a similar shell, consider pre-pending the Docker
command with a space to prevent your credentials from being committed to the
shell history list.  See:
[`HISTCONTROL`](https://www.gnu.org/software/bash/manual/html_node/Bash-Variables.html#index-HISTCONTROL)

### Running with Docker and a temporary URL ###

Alternatively, you may acquire a temporary download token from your user profile
page on the Foundry website.  On the "Purchased Licenses" page, click the [🔗]
icon to the right of the standard `Node.js` download link to obtain a temporary
download URL for the software.

To run the `cisagov/example` image via Docker:

```console
docker run \
  --env FOUNDRY_RELEASE_URL='<temporary_url>' \
  --publish 30000:30000/tcp \
  --volume <your_data_dir>:/data \
  felddy/foundryvtt:release
```

### Configuration management ###

[Configuration options](https://foundryvtt.com/article/configuration/) are
specified using [environment variables](#environment-variables).  It is highly
recommended that you use [`docker compose`](https://docs.docker.com/compose/) or
similar container orchestration to manage your server's configuration.  A
`docker-compose.yml` file, like the example below, is a reliable way to start
and maintain a container while capturing its configurations.

Each time the container starts it generates the configuration files needed by
Foundry Virtual Tabletop using the values of the environment variables.  That
means **changes made in the server's configuration GUI will not persist between
container restarts**.  If you would like to disable the regeneration of these
configuration files, set `CONTAINER_PRESERVE_CONFIG` to `true`.

1. Create a `docker-compose.yml` file similar to the one below.  Provide
   your credentials as values to the environment variables:

    ```yaml
    ---
    version: "3.7"

    services:
      foundry:
        image: felddy/foundryvtt:release
        hostname: my_foundry_host
        init: true
        restart: "unless-stopped"
        volumes:
          - type: bind
            source: <your_data_dir>
            target: /data
        environment:
          - FOUNDRY_PASSWORD=<your_password>
          - FOUNDRY_USERNAME=<your_username>
          - FOUNDRY_ADMIN_KEY=atropos
        ports:
<<<<<<< HEAD
          - target: 30000
            published: 30000
=======
          - target: 8080
            published: 8080
>>>>>>> 440064ad
            protocol: tcp
    ```

1. Start the container and detach:

    ```console
    docker compose up --detach
    ```

<<<<<<< HEAD
1. Access the web application at:
[http://localhost:30000](http://localhost:30000).

If all goes well you should be prompted with the license agreement, and then
"admin access key" set with the `FOUNDRY_ADMIN_KEY` variable.

## Using secrets ##
=======
## Using secrets with your container ##
>>>>>>> 440064ad

This container also supports passing sensitive values via [Docker
secrets](https://docs.docker.com/engine/swarm/secrets/).  Passing sensitive
values like your credentials can be more secure using secrets than using
environment variables.  Your secrets json file can have any name.  This example
uses `secrets.json`.  Regardless of the name you choose it must be targeted to
`config.json` within the container as in the example below.  See the
[secrets](#secrets) section below for a table of all supported secret keys.

1. To use secrets, create a `secrets.json` file containing the values you want set:

    ```json
    {
      "foundry_admin_key": "atropos",
      "foundry_password": "your_password",
      "foundry_username": "your_username"
    }
    ```

1. Then add the secret to your `docker-compose.yml` file:

    ```yaml
    ---
    version: "3.7"

    secrets:
      config_json:
        file: secrets.json

    services:
      foundry:
        image: felddy/foundryvtt:release
        hostname: my_foundry_host
        init: true
        restart: "unless-stopped"
        volumes:
          - type: bind
            source: <your_data_dir>
            target: /data
        environment:
        ports:
<<<<<<< HEAD
          - target: 30000
            published: 30000
=======
          - target: 8080
            published: 8080
>>>>>>> 440064ad
            protocol: tcp
        secrets:
          - source: config_json
            target: config.json
    ```

## Updating your container ##

The Foundry "Update Software" tab is disabled by default in this container.  To
upgrade to a new version of Foundry pull an updated image version.

### Updating with Docker Compose ###

1. Pull the new image from Docker Hub:

    ```console
    docker compose pull
    ```

1. Recreate the running container:

    ```console
    docker compose up --detach
    ```

### Updating with Docker ###

1. Stop the running container:

    ```console
    docker stop <container_id>
    ```

1. Pull the new image:

    ```console
    docker pull felddy/foundryvtt:release
    ```

1. Follow the previous instructions for [running](#running) the container above.

## Image tags ##

<<<<<<< HEAD
The images of this container are tagged with the [semantic
versions](https://semver.org) that align with the [version and build of Foundry
Virtual Tabletop](https://foundryvtt.com/article/versioning/) that they support.
It is recommended that most users use the `:release` tag.
=======
The images of this container are tagged with [semantic
versions](https://semver.org) of the underlying example project that they
containerize.  It is recommended that most users use a version tag (e.g.
`:0.0.1`).
>>>>>>> 440064ad

| Image:tag | Description |
|-----------|-------------|
|`felddy/foundryvtt:release` | The most recent image from the `stable` channel.  These images are **considered stable**, and well-tested.  Most users will use this tag.  The `latest` tag always points to the same version as `release`.|
|`felddy/foundryvtt:prerelease` | The most recent image from the `testing`, `development`, or `prototype` channels.  Pre-releases are **VERY LIKELY to introduce breaking bugs** that will be disruptive to play. Do not install this version unless you are using for the specific purposes of testing. The intention of pre-release builds are to allow for previewing new features and to help developers to begin updating modules which are impacted by the changes. If you choose to update to this version for a live game you do so entirely at your own risk of having a bad experience. _Please back up your critical user data before installing this version._ |
|`felddy/foundryvtt:9.238.0`| An exact image version. |
|`felddy/foundryvtt:9.238`| The most recent image matching the major and minor version numbers. |
|`felddy/foundryvtt:9`| The most recent image matching the major version number. |
|`felddy/foundryvtt:latest`| See the `release` tag.  [Why does `latest` == `release`?](https://vsupalov.com/docker-latest-tag/) |

See the [tags tab](https://hub.docker.com/r/felddy/foundryvtt/tags) on Docker
Hub for a list of all the supported tags.

## Volumes ##

| Mount point | Purpose        |
|-------------|----------------|
| `/data`    | Configuration, data, and log storage. |

## Ports ##

The following ports are exposed by this container:

| Port | Purpose        |
|------|----------------|
| 8080 | Example only; nothing is actually listening on the port |

The sample [Docker composition](docker-compose.yml) publishes the
exposed port at 8080.

## Environment variables ##

### Required combinations ###

One of the three combinations of environment variables listed below must be set
in order for the container to locate and install a Foundry Virtual Tabletop
distribution.  Although all variables may be specified together, they are
evaluated in the following order of precedence:

 1. `FOUNDRY_RELEASE_URL`, *or*
 1. `FOUNDRY_USERNAME` and `FOUNDRY_PASSWORD`, *or*
 1. `CONTAINER_CACHE`

#### Credentials variables ####

| Name             | Purpose  |
|------------------|----------|
| `FOUNDRY_PASSWORD` | Account password for foundryvtt.com.  Required for downloading an application distribution. |
| `FOUNDRY_USERNAME` | Account username or email address for foundryvtt.com.  Required for downloading an application distribution. |

***Note:*** `FOUNDRY_USERNAME` and `FOUNDRY_PASSWORD` may be set [using
secrets](#using-secrets) instead of environment variables.

#### Pre-signed URL variable ####

| Name             | Purpose  |
|------------------|----------|
| `FOUNDRY_RELEASE_URL` | S3 pre-signed URL generate from the user's profile.  Required for downloading an application distribution. |

#### Pre-cached distribution variable ####

A distribution can be downloaded and placed into a cache directory.  The
distribution's name must be of the form: `foundryvtt-9.238.zip`

| Name             | Purpose  |
|------------------|----------|
| `CONTAINER_CACHE` | Set a path to cache downloads of the Foundry distribution archive and speed up subsequent container startups.  The path should be in `/data` or another persistent mount point in the container. e.g.; `/data/container_cache`| |

### Optional ###

| Name  | Purpose | Default |
|-------|---------|---------|
| `CONTAINER_PATCHES` | Set a path to a directory of shell scripts to be sourced after Foundry is installed but before it is started.  The path should be in `/data` or another persistent mount point in the container. e.g.; `/data/container_patches`  Patch files are sourced in lexicographic order.  `CONTAINER_PATCHES` are processed after `CONTAINER_PATCH_URLS`.|  |
| `CONTAINER_PATCH_URLS` | Set to a space-delimited list of URLs to be sourced after Foundry is installed but before it is started.  Patch URLs are sourced in the order specified.  `CONTAINER_PATCH_URLS` are processed before `CONTAINER_PATCHES`.  ⚠️ **Only use patch URLs from trusted sources!** | |
| `CONTAINER_PRESERVE_CONFIG` | Normally new `options.json` and `admin.txt` files are generated by the container at each startup.  Setting this to `true` prevents the container from modifying these files when they exist.  If they do not exist, they will be created as normal. | `false` |
| `CONTAINER_PRESERVE_OWNER` | Normally the ownership of the `/data` directory and its contents are changed to match that of the server at startup.  Setting this to a regular expression will exclude any matching paths and preserve their ownership.   _Note: This is a match on the whole path, not a search._  This is useful if you want mount a volume as read-only inside `/data` (e.g.; a volume that contains assets mounted at `/data/Data/assets`).  | |
| `CONTAINER_VERBOSE` | Set to `true` to enable verbose logging for the container utility scripts. | `false` |
| `FOUNDRY_ADMIN_KEY` | Admin password to be applied at startup.  If omitted the admin password will be cleared.  May be set [using secrets](#using-secrets). | |
| `FOUNDRY_AWS_CONFIG` | An absolute or relative path that points to the [awsConfig.json](https://foundryvtt.com/article/aws-s3/) or `true` for AWS environment variable [credentials evaluation](https://docs.aws.amazon.com/sdk-for-javascript/v2/developer-guide/setting-credentials-node.html) usage. | `null` |
| `FOUNDRY_DEMO_CONFIG` | Demo mode allows you to configure a world which will be automatically launched and reset at a frequency of your choosing.  When the world is reset, it is deactivated.  The source data for the world is restored to its original state using a provided `.zip` file, and the next reset is automatically scheduled.  See: [Configuring demo mode](https://foundryvtt.com/article/configuration/#command-line). |  |
| `FOUNDRY_GID` | `gid` the deamon will be run under. | `foundry` |
| `FOUNDRY_HOSTNAME` | A custom hostname to use in place of the host machine's public IP address when displaying the address of the game session. This allows for reverse proxies or DNS servers to modify the public address. | `null` |
| `FOUNDRY_IP_DISCOVERY` | Allow the Foundry server to discover and report the accessibility of the host machine's public IP address and port.  Setting this to `false` may reduce server startup time in instances where this discovery would timeout. | `true` |
| `FOUNDRY_LANGUAGE` | The default application language and module which provides the core translation files. | `en.core` |
| `FOUNDRY_LOCAL_HOSTNAME` | Override the local network address used for invitation links, mirroring the functionality of the `FOUNDRY_HOSTNAME` option which configures the external address. | `null` |
| `FOUNDRY_LICENSE_KEY` | The license key to install. e.g.; `AAAA-BBBB-CCCC-DDDD-EEEE-FFFF`  If left unset, a license key will be fetched when using account authentication.   If multiple license keys are associated with an account, one will be chosen at random.  Specific licenses can be selected by passing in an integer index.  The first license key being `1`.  May be set [using secrets](#using-secrets). | |
| `FOUNDRY_MINIFY_STATIC_FILES` | Set to `true` to reduce network traffic by serving minified static JavaScript and CSS files.  Enabling this setting is recommended for most users, but module developers may wish to disable it. | `false` |
| `FOUNDRY_PASSWORD_SALT` | Custom salt string to be applied to the admin password instead of the default salt string.  May be set [using secrets](#using-secrets). | `null` |
| `FOUNDRY_PROXY_PORT` | Inform the Foundry server that the software is running behind a reverse proxy on some other port. This allows the invitation links created to the game to include the correct external port. | `null` |
| `FOUNDRY_PROXY_SSL` | Indicates whether the software is running behind a reverse proxy that uses SSL. This allows invitation links and A/V functionality to work as if the Foundry server had SSL configured directly. | `false` |
| `FOUNDRY_ROUTE_PREFIX` | A string path which is appended to the base hostname to serve Foundry VTT content from a specific namespace. For example setting this to `demo` will result in data being served from `http://x.x.x.x:30000/demo/`. | `null` |
| `FOUNDRY_SSL_CERT` | An absolute or relative path that points towards a SSL certificate file which is used jointly with the sslKey option to enable SSL and https connections. If both options are provided, the server will start using HTTPS automatically. | `null` |
| `FOUNDRY_SSL_KEY` | An absolute or relative path that points towards a SSL key file which is used jointly with the sslCert option to enable SSL and https connections. If both options are provided, the server will start using HTTPS automatically. | `null` |
| `FOUNDRY_UID` | `uid` the daemon will be run under. | `foundry` |
| `FOUNDRY_UPNP` | Allow Universal Plug and Play to automatically request port forwarding for the Foundry server port to your local network address. | `false` |
| `FOUNDRY_UPNP_LEASE_DURATION` | Sets the Universal Plug and Play lease duration, allowing for the possibility of permanent leases for routers which do not support temporary leases.  To define an indefinite lease duration set the value to `0`. | `null` |
| `FOUNDRY_VERSION` | Version of Foundry Virtual Tabletop to install. | `9.238` |
| `FOUNDRY_WORLD` | The world to startup at system start. | `null` |
| `TIMEZONE`     | Container [TZ database name](https://en.wikipedia.org/wiki/List_of_tz_database_time_zones#List) | `UTC` |

## Secrets ##

| Filename     | Key | Purpose |
|--------------|-----|---------|
| `config.json` | `foundry_admin_key` | Overrides `FOUNDRY_ADMIN_KEY` environment variable. |
| `config.json` | `foundry_license_key` | Overrides `FOUNDRY_LICENSE_KEY` environment variable. |
| `config.json` | `foundry_password` | Overrides `FOUNDRY_PASSWORD` environment variable. |
| `config.json` | `foundry_password_salt` | Overrides `FOUNDRY_PASSWORD_SALT` environment variable. |
| `config.json` | `foundry_username` | Overrides `FOUNDRY_USERNAME` environment variable. |

## Building from source ##

Build the image locally using this git repository as the [build context](https://docs.docker.com/engine/reference/commandline/build/#git-repositories):

```console
docker build \
  --build-arg VERSION=9.238.0 \
  --tag felddy/foundryvtt:9.238.0 \
  https://github.com/felddy/foundryvtt-docker.git#develop
```

## Cross-platform builds ##

To create images that are compatible with other platforms you can use the
[`buildx`](https://docs.docker.com/buildx/working-with-buildx/) feature of
Docker:

1. Copy the project to your machine using the `Clone` button above
   or the command line:

    ```console
    git clone https://github.com/felddy/foundryvtt-docker.git
    cd foundryvtt-docker
    ```

1. Create the `Dockerfile-x` file with `buildx` platform support:

    ```console
    ./buildx-dockerfile.sh
    ```

1. Build the image using `buildx`:

    ```console
    docker buildx build \
      --file Dockerfile-x \
      --platform linux/amd64 \
      --build-arg VERSION=9.238.0 \
      --output type=docker \
      --tag felddy/foundryvtt:9.238.0 .
    ```

## Pre-installed distribution builds ##

It is possible to install a Foundry Virtual Tabletop distribution into the
Docker image at build-time.  This results in a significantly larger Docker
image, but removes the need to install a distribution at container startup,
resulting in a faster startup.  It also moves the user authentication to
build-time instead of start-time.  **Note**: Credentials are only used to fetch
a distribution, and are not stored in the resulting image.

Build the image with credentials:

```console
docker build \
  --build-arg FOUNDRY_USERNAME='<your_username>' \
  --build-arg FOUNDRY_PASSWORD='<your_password>' \
  --build-arg VERSION=9.238.0 \
  --tag felddy/foundryvtt:9.238.0 \
  https://github.com/felddy/foundryvtt-docker.git#develop
```

Or build the image using a temporary URL:

```console
docker build \
  --build-arg FOUNDRY_RELEASE_URL='<temporary_url>' \
  --build-arg VERSION=9.238.0 \
  --tag felddy/foundryvtt:9.238.0 \
  https://github.com/felddy/foundryvtt-docker.git#develop
```

## Contributing ##

We welcome contributions!  Please see [`CONTRIBUTING.md`](CONTRIBUTING.md) for
details.

## License ##

This project is released as open source under the [MIT license](LICENSE).

All contributions to this project will be released under the same MIT license.
By submitting a pull request, you are agreeing to comply with this waiver of
copyright interest.<|MERGE_RESOLUTION|>--- conflicted
+++ resolved
@@ -12,7 +12,6 @@
 [![Docker Image Size (latest by date)](https://img.shields.io/docker/image-size/felddy/foundryvtt)](https://hub.docker.com/r/felddy/foundryvtt)
 [![Platforms](https://img.shields.io/badge/platforms-amd64%20%7C%20arm%2Fv6%20%7C%20arm%2Fv7%20%7C%20arm64%20%7C%20ppc64le%20%7C%20s390x-blue)](https://hub.docker.com/r/felddy/foundryvtt/tags)
 
-<<<<<<< HEAD
 You can get a [Foundry Virtual Tabletop](https://foundryvtt.com) instance up and
 running in minutes using this container.  This Docker container is designed to
 be secure, reliable, compact, and simple to use.  It only requires that you
@@ -21,17 +20,9 @@
 
 ## Prerequisites ##
 
-* A functioning [Docker](https://docs.docker.com/get-docker/) installation.
-* A [FoundryVTT.com](https://foundryvtt.com/auth/register/) account with a purchased
+- A functioning [Docker](https://docs.docker.com/get-docker/) installation.
+- A [FoundryVTT.com](https://foundryvtt.com/auth/register/) account with a purchased
   software license.
-=======
-This is a Docker skeleton project that can be used to quickly get a
-new [cisagov](https://github.com/cisagov) GitHub Docker project
-started.  This skeleton project contains [licensing
-information](LICENSE), as well as [pre-commit hooks](https://pre-commit.com)
-and [GitHub Actions](https://github.com/features/actions) configurations
-appropriate for Docker containers and the major languages that we use.
->>>>>>> 440064ad
 
 ## Running ##
 
@@ -62,8 +53,6 @@
 icon to the right of the standard `Node.js` download link to obtain a temporary
 download URL for the software.
 
-To run the `cisagov/example` image via Docker:
-
 ```console
 docker run \
   --env FOUNDRY_RELEASE_URL='<temporary_url>' \
@@ -92,7 +81,7 @@
 
     ```yaml
     ---
-    version: "3.7"
+    version: "3.8"
 
     services:
       foundry:
@@ -109,13 +98,8 @@
           - FOUNDRY_USERNAME=<your_username>
           - FOUNDRY_ADMIN_KEY=atropos
         ports:
-<<<<<<< HEAD
           - target: 30000
             published: 30000
-=======
-          - target: 8080
-            published: 8080
->>>>>>> 440064ad
             protocol: tcp
     ```
 
@@ -125,7 +109,6 @@
     docker compose up --detach
     ```
 
-<<<<<<< HEAD
 1. Access the web application at:
 [http://localhost:30000](http://localhost:30000).
 
@@ -133,9 +116,6 @@
 "admin access key" set with the `FOUNDRY_ADMIN_KEY` variable.
 
 ## Using secrets ##
-=======
-## Using secrets with your container ##
->>>>>>> 440064ad
 
 This container also supports passing sensitive values via [Docker
 secrets](https://docs.docker.com/engine/swarm/secrets/).  Passing sensitive
@@ -159,7 +139,7 @@
 
     ```yaml
     ---
-    version: "3.7"
+    version: "3.8"
 
     secrets:
       config_json:
@@ -177,13 +157,8 @@
             target: /data
         environment:
         ports:
-<<<<<<< HEAD
           - target: 30000
             published: 30000
-=======
-          - target: 8080
-            published: 8080
->>>>>>> 440064ad
             protocol: tcp
         secrets:
           - source: config_json
@@ -227,17 +202,10 @@
 
 ## Image tags ##
 
-<<<<<<< HEAD
-The images of this container are tagged with the [semantic
+The images of this container are tagged with [semantic
 versions](https://semver.org) that align with the [version and build of Foundry
 Virtual Tabletop](https://foundryvtt.com/article/versioning/) that they support.
 It is recommended that most users use the `:release` tag.
-=======
-The images of this container are tagged with [semantic
-versions](https://semver.org) of the underlying example project that they
-containerize.  It is recommended that most users use a version tag (e.g.
-`:0.0.1`).
->>>>>>> 440064ad
 
 | Image:tag | Description |
 |-----------|-------------|
@@ -263,10 +231,7 @@
 
 | Port | Purpose        |
 |------|----------------|
-| 8080 | Example only; nothing is actually listening on the port |
-
-The sample [Docker composition](docker-compose.yml) publishes the
-exposed port at 8080.
+| 30000 | Foundry Virtual Tabletop server web interface |
 
 ## Environment variables ##
 
