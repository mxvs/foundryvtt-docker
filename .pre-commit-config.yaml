---
default_language_version:
  # force all unspecified python hooks to run python3
  python: python3

repos:
  - repo: https://github.com/pre-commit/pre-commit-hooks
    rev: v3.4.0
    hooks:
      - id: check-case-conflict
      - id: check-executables-have-shebangs
      - id: check-json
      - id: check-merge-conflict
      - id: check-toml
      - id: check-xml
      - id: debug-statements
      - id: detect-aws-credentials
        args:
          - --allow-missing-credentials
      - id: detect-private-key
        exclude: src/secrets/privkey.pem
      - id: end-of-file-fixer
        exclude: files/(issue|motd)
      - id: mixed-line-ending
        args:
          - --fix=lf
      - id: pretty-format-json
        args:
          - --autofix
      - id: requirements-txt-fixer
      - id: trailing-whitespace

  # Text file hooks
  - repo: https://github.com/igorshubovych/markdownlint-cli
    rev: v0.26.0
    hooks:
      - id: markdownlint
        args:
          - --config=.mdl_config.json
  - repo: https://github.com/pre-commit/mirrors-prettier
    rev: v2.2.1
    hooks:
      - id: prettier
  - repo: https://github.com/adrienverge/yamllint
    rev: v1.26.0
    hooks:
      - id: yamllint
        args:
          - --strict

  # Shell script hooks
<<<<<<< HEAD
=======
  - repo: https://github.com/lovesegfault/beautysh
    rev: 6.0.1
    hooks:
      - id: beautysh
        args:
          - --indent-size
          - '2'
>>>>>>> 66d31d8b
  - repo: https://github.com/detailyang/pre-commit-shell
    rev: 1.0.5
    hooks:
      - id: shell-lint

  # Python hooks
  - repo: https://github.com/PyCQA/bandit
    rev: 1.7.0
    hooks:
      - id: bandit
        name: bandit (tests tree)
        files: tests
        args:
          - --config=.bandit.yml
  # Run bandit everything but tests directory
  - repo: https://github.com/PyCQA/bandit
    rev: 1.7.0
    hooks:
      - id: bandit
        name: bandit (everything else)
        exclude: tests
  - repo: https://github.com/python/black
    rev: 20.8b1
    hooks:
      - id: black
  - repo: https://gitlab.com/pycqa/flake8
    rev: 3.8.4
    hooks:
      - id: flake8
        additional_dependencies:
          - flake8-docstrings
  - repo: https://github.com/PyCQA/isort
    rev: 5.7.0
    hooks:
      - id: isort
  - repo: https://github.com/pre-commit/mirrors-mypy
<<<<<<< HEAD
    rev: v0.790
    hooks:
      - id: mypy
  - repo: https://github.com/asottile/pyupgrade
    rev: v2.7.4
=======
    rev: v0.800
    hooks:
      - id: mypy
  - repo: https://github.com/asottile/pyupgrade
    rev: v2.10.0
>>>>>>> 66d31d8b
    hooks:
      - id: pyupgrade

  # Ansible hooks
  - repo: https://github.com/ansible-community/ansible-lint
<<<<<<< HEAD
=======
    # This is intentionally being held back because of issues in v5 per
    # https://github.com/cisagov/skeleton-ansible-role/issues/69
>>>>>>> 66d31d8b
    rev: v4.3.7
    hooks:
      - id: ansible-lint
      # files: molecule/default/playbook.yml

  # Terraform hooks
  - repo: https://github.com/antonbabenko/pre-commit-terraform
    rev: v1.45.0
    hooks:
      - id: terraform_fmt
      # There are ongoing issues with how this command works. This issue
      # documents the core issue:
      # https://github.com/hashicorp/terraform/issues/21408
      # We have seen issues primarily with proxy providers and Terraform code
      # that uses remote state. The PR
      # https://github.com/hashicorp/terraform/pull/24887
      # has been approved and is part of the 0.13 release to resolve the issue
      # with remote states.
      # The PR
      # https://github.com/hashicorp/terraform/pull/24896
      # is a proprosed fix to deal with `terraform validate` with proxy
      # providers (among other configurations).
      # We have decided to disable the terraform_validate hook until the issues
      # above have been resolved, which we hope will be with the release of
      # Terraform 0.13.
      # - id: terraform_validate

  # Docker hooks
  - repo: https://github.com/IamTheFij/docker-pre-commit
    rev: v2.0.0
    hooks:
      - id: docker-compose-check

  # Packer hooks
  - repo: https://github.com/cisagov/pre-commit-packer
    rev: v0.0.2
    hooks:
      - id: packer_validate
      - id: packer_fmt<|MERGE_RESOLUTION|>--- conflicted
+++ resolved
@@ -49,16 +49,6 @@
           - --strict
 
   # Shell script hooks
-<<<<<<< HEAD
-=======
-  - repo: https://github.com/lovesegfault/beautysh
-    rev: 6.0.1
-    hooks:
-      - id: beautysh
-        args:
-          - --indent-size
-          - '2'
->>>>>>> 66d31d8b
   - repo: https://github.com/detailyang/pre-commit-shell
     rev: 1.0.5
     hooks:
@@ -95,29 +85,18 @@
     hooks:
       - id: isort
   - repo: https://github.com/pre-commit/mirrors-mypy
-<<<<<<< HEAD
-    rev: v0.790
-    hooks:
-      - id: mypy
-  - repo: https://github.com/asottile/pyupgrade
-    rev: v2.7.4
-=======
     rev: v0.800
     hooks:
       - id: mypy
   - repo: https://github.com/asottile/pyupgrade
     rev: v2.10.0
->>>>>>> 66d31d8b
     hooks:
       - id: pyupgrade
 
   # Ansible hooks
   - repo: https://github.com/ansible-community/ansible-lint
-<<<<<<< HEAD
-=======
     # This is intentionally being held back because of issues in v5 per
     # https://github.com/cisagov/skeleton-ansible-role/issues/69
->>>>>>> 66d31d8b
     rev: v4.3.7
     hooks:
       - id: ansible-lint
