--- conflicted
+++ resolved
@@ -139,14 +139,5 @@
   # Docker hooks
   - repo: https://github.com/IamTheFij/docker-pre-commit
     rev: v2.1.1
-<<<<<<< HEAD
-=======
-    hooks:
-      - id: docker-compose-check
-
-  # Packer hooks
-  - repo: https://github.com/cisagov/pre-commit-packer
-    rev: v0.0.2
->>>>>>> 8de42e44
     hooks:
       - id: docker-compose-check