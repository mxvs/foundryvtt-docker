--- conflicted
+++ resolved
@@ -70,7 +70,6 @@
         files: tests
         args:
           - --config=.bandit.yml
-<<<<<<< HEAD
   # Run bandit everything but tests directory
   - repo: https://github.com/PyCQA/bandit
     rev: 1.7.0
@@ -78,12 +77,8 @@
       - id: bandit
         name: bandit (everything else)
         exclude: tests
-  - repo: https://github.com/python/black
-    rev: 20.8b1
-=======
   - repo: https://github.com/psf/black
     rev: 21.5b2
->>>>>>> b0e7f014
     hooks:
       - id: black
   - repo: https://gitlab.com/pycqa/flake8
