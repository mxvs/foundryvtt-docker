---
default_language_version:
  # force all unspecified python hooks to run python3
  python: python3

repos:
  - repo: https://github.com/pre-commit/pre-commit-hooks
    rev: v4.0.1
    hooks:
      - id: check-case-conflict
      - id: check-executables-have-shebangs
      - id: check-json
      - id: check-merge-conflict
      - id: check-toml
      - id: check-xml
      - id: debug-statements
      - id: detect-aws-credentials
        args:
          - --allow-missing-credentials
      - id: detect-private-key
        exclude: src/secrets/privkey.pem
      - id: end-of-file-fixer
        exclude: files/(issue|motd)
      - id: mixed-line-ending
        args:
          - --fix=lf
      - id: pretty-format-json
        exclude: package-lock.json
        args:
          - --autofix
      - id: requirements-txt-fixer
      - id: trailing-whitespace

  # Text file hooks
  - repo: https://github.com/igorshubovych/markdownlint-cli
    rev: v0.28.1
    hooks:
      - id: markdownlint
        args:
          - --config=.mdl_config.yaml
  - repo: https://github.com/pre-commit/mirrors-prettier
    rev: v2.3.2
    hooks:
      - id: prettier
  - repo: https://github.com/adrienverge/yamllint
    rev: v1.26.2
    hooks:
      - id: yamllint
        args:
          - --strict

  # pre-commit hooks
  - repo: https://github.com/pre-commit/pre-commit
    rev: v2.14.0
    hooks:
      - id: validate_manifest

  # Shell script hooks
<<<<<<< HEAD
=======
  - repo: https://github.com/cisagov/pre-commit-shfmt
    rev: v0.0.2
    hooks:
      - id: shfmt
        args:
          # Indent by two spaces
          - -i
          - '2'
          # Binary operators may start a line
          - -bn
          # Switch cases are indented
          - -ci
          # Redirect operators are followed by a space
          - -sr
>>>>>>> 440064ad
  - repo: https://github.com/detailyang/pre-commit-shell
    rev: 1.0.5
    hooks:
      - id: shell-lint
        # SC2039 is retired in 0.7.2 but not 0.7.0.  Local checks will pass
        # but they will currently fail in GitHub Actions which uses 0.7.0
        args: [-x, --exclude=SC2039]

  # Python hooks
  - repo: https://github.com/PyCQA/bandit
    rev: 1.7.0
    hooks:
      - id: bandit
        name: bandit (tests tree)
        files: tests
        args:
          - --config=.bandit.yml
  # Run bandit everything but tests directory
  - repo: https://github.com/PyCQA/bandit
    rev: 1.7.0
    hooks:
      - id: bandit
        name: bandit (everything else)
        exclude: tests
  - repo: https://github.com/psf/black
    rev: 21.7b0
    hooks:
      - id: black
  - repo: https://gitlab.com/pycqa/flake8
    rev: 3.9.2
    hooks:
      - id: flake8
        additional_dependencies:
          - flake8-docstrings
  - repo: https://github.com/PyCQA/isort
    rev: 5.9.3
    hooks:
      - id: isort
  - repo: https://github.com/pre-commit/mirrors-mypy
    rev: v0.910
    hooks:
      - id: mypy
  - repo: https://github.com/asottile/pyupgrade
    rev: v2.23.3
    hooks:
      - id: pyupgrade

  # Ansible hooks
  - repo: https://github.com/ansible-community/ansible-lint
    # This is intentionally being held back because of issues in v5 per
    # https://github.com/cisagov/skeleton-ansible-role/issues/69
    rev: v4.3.7
    hooks:
      - id: ansible-lint
      # files: molecule/default/playbook.yml

  # Terraform hooks
  - repo: https://github.com/antonbabenko/pre-commit-terraform
    rev: v1.50.0
    hooks:
      - id: terraform_fmt
      # There are ongoing issues with how this command works. This issue
      # documents the core issue:
      # https://github.com/hashicorp/terraform/issues/21408
      # We have seen issues primarily with proxy providers and Terraform code
      # that uses remote state. The PR
      # https://github.com/hashicorp/terraform/pull/24887
      # has been approved and is part of the 0.13 release to resolve the issue
      # with remote states.
      # The PR
      # https://github.com/hashicorp/terraform/pull/24896
      # is a proprosed fix to deal with `terraform validate` with proxy
      # providers (among other configurations).
      # We have decided to disable the terraform_validate hook until the issues
      # above have been resolved, which we hope will be with the release of
      # Terraform 0.13.
      # - id: terraform_validate

  # Docker hooks
  - repo: https://github.com/IamTheFij/docker-pre-commit
    rev: v2.0.1
    hooks:
      - id: docker-compose-check

  # Packer hooks
  - repo: https://github.com/cisagov/pre-commit-packer
    rev: v0.0.2
    hooks:
      - id: packer_validate
      - id: packer_fmt<|MERGE_RESOLUTION|>--- conflicted
+++ resolved
@@ -56,8 +56,6 @@
       - id: validate_manifest
 
   # Shell script hooks
-<<<<<<< HEAD
-=======
   - repo: https://github.com/cisagov/pre-commit-shfmt
     rev: v0.0.2
     hooks:
@@ -72,7 +70,6 @@
           - -ci
           # Redirect operators are followed by a space
           - -sr
->>>>>>> 440064ad
   - repo: https://github.com/detailyang/pre-commit-shell
     rev: 1.0.5
     hooks:
