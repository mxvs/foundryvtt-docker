--- conflicted
+++ resolved
@@ -119,11 +119,6 @@
 
   # Ansible hooks
   - repo: https://github.com/ansible-community/ansible-lint
-<<<<<<< HEAD
-    # This is intentionally being held back because of issues in v5 per
-    # https://github.com/cisagov/skeleton-ansible-role/issues/69
-=======
->>>>>>> 46732472
     rev: v5.3.2
     hooks:
       - id: ansible-lint
