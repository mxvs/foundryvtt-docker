--- conflicted
+++ resolved
@@ -1,7 +1,3 @@
 """This file defines the version of this module."""
 
-<<<<<<< HEAD
-__version__ = "0.7.2"
-=======
-__version__ = "0.7.9"
->>>>>>> d49ea816
+__version__ = "0.7.9"