--- conflicted
+++ resolved
@@ -18,13 +18,9 @@
 # shellcheck disable=SC2034
 # LOG_NAME used in sourced file
 LOG_NAME="Entrypoint"
-<<<<<<< HEAD
 UPDATE_WARNING="This instance of Foundry Virtual Tabletop is running in a Docker container.  To update, please pull a new Docker image and restart the container."
-# shellcheck disable=SC1091
-# disable following
-=======
+
 # shellcheck source=src/logging.sh
->>>>>>> 24c7bced
 source logging.sh
 
 image_version=$(cat image_version.txt)
